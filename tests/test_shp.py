--- conflicted
+++ resolved
@@ -4,6 +4,7 @@
 
 from dolphin import shp
 from dolphin.phase_link import simulate
+from dolphin.shp import ShpMethod
 from dolphin.shp._common import remove_unconnected
 
 simulate._seed(1234)
@@ -101,7 +102,7 @@
         halfwin_rowcol=halfwin_rowcol,
         nslc=NUM_SLCS,
         alpha=1.0,
-        method="ks",
+        method=ShpMethod.KS,
     )
     shps_mid_pixel = neighbors[5, 5]
     assert shps_mid_pixel.sum() == 0  # only itself
@@ -109,7 +110,7 @@
 
 def test_shp_half_mean_different(mean, var):
     """Run a test where half the image has different mean"""
-    method = "glrt"
+    method = ShpMethod.GLRT
 
     halfwin_rowcol = (5, 5)
     # make the top half different amplitude
@@ -184,13 +185,8 @@
 
 
 @pytest.mark.parametrize("method", ["glrt", "ks"])
-<<<<<<< HEAD
-@pytest.mark.parametrize("alpha", [0.01, 0.05])
+@pytest.mark.parametrize("alpha", [0.001, 0.005])
 @pytest.mark.parametrize("strides", [(1, 1), (2, 2)])
-=======
-@pytest.mark.parametrize("alpha", [0.001, 0.005])
-@pytest.mark.parametrize("strides", [{"x": 1, "y": 1}, {"x": 2, "y": 2}])
->>>>>>> 24f30c9e
 def test_shp_statistics(method, alpha, strides):
     """Check that with repeated tries, the alpha is correct."""
 
