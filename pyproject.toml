--- conflicted
+++ resolved
@@ -7,7 +7,6 @@
 description = "Workflows for generating surface displacement maps using InSAR"
 readme = { file = "README.md", content-type = "text/markdown" }
 requires-python = ">=3.10"
-<<<<<<< HEAD
 
 dependencies = [
   "h5py>=3.6",
@@ -26,8 +25,6 @@
   "typing_extensions>=3.10",
   "tyro>=0.9.20",
 ]
-=======
->>>>>>> 99351a5b
 
 classifiers = [
   "Development Status :: 2 - Pre-Alpha",
