[build-system]
requires = ["setuptools>=64.0", "setuptools_scm[toml]>=6.2"]
build-backend = "setuptools.build_meta"

[project]
name = "dolphin"
description = "Workflows for generating surface displacement maps using InSAR"
readme = { file = "README.md", content-type = "text/markdown" }
requires-python = ">=3.10"

classifiers = [
  "Development Status :: 2 - Pre-Alpha",
  "Intended Audience :: Science/Research",
  "Programming Language :: Python :: 3",
  "Operating System :: OS Independent",
]
license = { file = "LICENSE.txt" }

# The version will be written into a version.py upon install, auto-generated
# see section: setuptools_scm
# https://setuptools.pypa.io/en/latest/userguide/pyproject_config.html#dynamic-metadata
# dependencies will be read from text files
dynamic = ["version", "dependencies", "optional-dependencies"]

[project.urls]
Homepage = "https://github.com/isce-framework/dolphin"
"Bug Tracker" = "https://github.com/isce-framework/dolphin/issues"

# Entry points for the command line interface
[project.scripts]
dolphin = "dolphin.cli:main"

[tool.setuptools.dynamic]
dependencies = { file = ["requirements.txt"] }

# extra requirements: `pip install dolphin[docs]` or `pip install .[docs]`
[tool.setuptools.dynamic.optional-dependencies.docs]
file = ["docs/requirements.txt"]
[tool.setuptools.dynamic.optional-dependencies.test]
file = ["tests/requirements.txt"]

[tool.setuptools_scm]
# https://github.com/pypa/setuptools_scm#configuration-parameters
write_to = "src/dolphin/_version.py"
# https://github.com/pypa/setuptools_scm#version-number-construction
version_scheme = "no-guess-dev" # Will not guess the next version

[tool.ruff]
src = ["src"]       # For known-first-party imports
unsafe-fixes = true

[tool.ruff.lint]
select = [
  "A",   # flake8-builtins
  "ARG", # flake8-unused-arguments
  "B",   # flake8-bugbear
  "C4",  # flake8-comprehensions
  "D",   # pydocstyle
  "E",   # pycodestyle (errors)
  "W",   # pycodestyle (warnings)
  # "EM",  # flake8-errmsg
  "EXE",    # flake8-executable
  "F",      # Pyflakes
  "I",      # isort
  "ISC",    # flake8-implicit-str-concat
  "N",      # pep8-naming
  "NPY201", # numpy 2.0 depgrcations
  "PGH",    # pygrep-hooks
  "PIE",    # flake8-pie
  "PL",     # Pylint
  # "PT",  # flake8-pytest-style
  "PTH", # flake8-use-pathlib
  "PYI", # flake8-pyi
  "RUF", # Ruff-specific rules
  "SIM", # flake8-simplify
  "TRY", # tryceratops
  # "UP",  # pyupgrade  <- not working with Pydantic lower python versions
  "YTT", # flake8-2020
]

ignore = [
<<<<<<< HEAD
  "D100",   # Missing docstring in public module
  "D104",   # Missing docstring in public package
  "D105",   # Missing docstring in magic method
  "D203",   # 1 blank line required before class docstring
  "D213",   # Multi-line docstring summary should start at the second line
  "N803",   # Argument name should be lowercase
  "N806",   # Variable _ in function should be lowercase
  "PIE796", # Non-unique values are redundant and likely a mistake.
  "PLR",    # Pylint Refactor
  "PTH123", # `open()` should be replaced by `Path.open()`
  "PTH207", # "Replace `glob` with `Path.glob` or `Path.rglob`
  "ISC001", # The following rules may cause conflicts when used with the formatter
  "TRY003", # Avoid specifying long messages outside the exception
  "F722",   # Syntax error in forward annotation
=======
  "D100",    # Missing docstring in public module
  "D104",    # Missing docstring in public package
  "D105",    # Missing docstring in magic method
  "D203",    # 1 blank line required before class docstring
  "D213",    # Multi-line docstring summary should start at the second line
  "N803",    # Argument name should be lowercase
  "N806",    # Variable _ in function should be lowercase
  "PIE796",  # Non-unique values are redundant and likely a mistake.
  "PLR",     # Pylint Refactor
  "PTH123",  # `open()` should be replaced by `Path.open()`
  "PTH207",  # "Replace `glob` with `Path.glob` or `Path.rglob`
  "ISC001",  # The following rules may cause conflicts when used with the formatter
  "TRY003",  # Avoid specifying long messages outside the exception
  "PLC0415", # `import` should be at the top-level
>>>>>>> ed01a8b4
]

exclude = ["scripts"]

[tool.ruff.lint.per-file-ignores]
"**/__init__.py" = ["F401", "F403"]
"tests/**" = ["D", "N", "PTH"]
"benchmarks/**" = ["D", "N", "PTH", "RUF", "ARG002"]
"docs/mdx_bib.py" = ["ALL"]                          # ignore the vendored code

[tool.ruff.lint.flake8-unused-arguments]
# Whether to allow unused variadic arguments, like *args and **kwargs.
ignore-variadic-names = true


[tool.black]
preview = true

[tool.mypy]
python_version = "3.10"
ignore_missing_imports = true
plugins = ["pydantic.mypy"]


[tool.pytest.ini_options]
doctest_optionflags = "NORMALIZE_WHITESPACE NUMBER"
# addopts = "  --cov=dolphin  -n auto --maxprocesses=8 --doctest-modules --randomly-seed=1234 --ignore=scripts --ignore=docs --ignore=data --ignore=pkgs"
addopts = " --cov=dolphin --doctest-modules --randomly-seed=1234 --ignore=scripts --ignore=benchmarks --ignore=docs --ignore=data --ignore=pkgs"
filterwarnings = [
  "error",
  # DeprecationWarning thrown in pkg_resources for older numba versions and llvmlite
  "ignore:.*pkg_resources.*",
  # remove after https://github.com/conda-forge/h5py-feedstock/issues/122 is solved:
  "ignore:h5py is running against HDF5.*:UserWarning",
  # DeprecationWarning: ast.Str
  "ignore:ast.Str is deprecated.*:DeprecationWarning",
]<|MERGE_RESOLUTION|>--- conflicted
+++ resolved
@@ -79,22 +79,6 @@
 ]
 
 ignore = [
-<<<<<<< HEAD
-  "D100",   # Missing docstring in public module
-  "D104",   # Missing docstring in public package
-  "D105",   # Missing docstring in magic method
-  "D203",   # 1 blank line required before class docstring
-  "D213",   # Multi-line docstring summary should start at the second line
-  "N803",   # Argument name should be lowercase
-  "N806",   # Variable _ in function should be lowercase
-  "PIE796", # Non-unique values are redundant and likely a mistake.
-  "PLR",    # Pylint Refactor
-  "PTH123", # `open()` should be replaced by `Path.open()`
-  "PTH207", # "Replace `glob` with `Path.glob` or `Path.rglob`
-  "ISC001", # The following rules may cause conflicts when used with the formatter
-  "TRY003", # Avoid specifying long messages outside the exception
-  "F722",   # Syntax error in forward annotation
-=======
   "D100",    # Missing docstring in public module
   "D104",    # Missing docstring in public package
   "D105",    # Missing docstring in magic method
@@ -108,8 +92,8 @@
   "PTH207",  # "Replace `glob` with `Path.glob` or `Path.rglob`
   "ISC001",  # The following rules may cause conflicts when used with the formatter
   "TRY003",  # Avoid specifying long messages outside the exception
+  "F722",    # Syntax error in forward annotation
   "PLC0415", # `import` should be at the top-level
->>>>>>> ed01a8b4
 ]
 
 exclude = ["scripts"]
