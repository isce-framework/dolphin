"""stitching.py: utilities for combining interferograms into larger images."""

from __future__ import annotations

import logging
import math
import subprocess
import tempfile
from collections.abc import Mapping
from datetime import datetime
from os import fspath
from pathlib import Path
from typing import Iterable, Optional, Sequence

import numpy as np
from numpy.typing import DTypeLike
from opera_utils import group_by_date
from osgeo import gdal, osr
from rasterio.warp import transform_bounds
from tqdm.contrib.concurrent import thread_map

from dolphin import io, utils
from dolphin._types import Bbox, Filename
from dolphin.io import DEFAULT_DATETIME_FORMAT

logger = logging.getLogger("dolphin")


def merge_by_date(
    image_file_list: Iterable[Filename],
    file_date_fmt: str = DEFAULT_DATETIME_FORMAT,
    output_dir: Filename = ".",
    driver: str = "GTiff",
    output_suffix: str = ".tif",
    output_prefix: str = "",
    out_nodata: Optional[float] = 0,
    in_nodata: Optional[float] = None,
    out_bounds: Optional[Bbox] = None,
    out_bounds_epsg: Optional[int] = None,
    resample_alg: str = "lanczos",
    dest_epsg: Optional[int] = None,
    options: Optional[Sequence[str]] = io.DEFAULT_TIFF_OPTIONS,
    num_workers: int = 1,
    overwrite: bool = False,
) -> dict[tuple[datetime, ...], Path]:
    """Group images from the same datetime and merge into one image per datetime.

    Parameters
    ----------
    image_file_list : Iterable[Filename]
        list of paths to images.
    file_date_fmt : Optional[str]
        Format of the datetime in the filename.
        Default is %Y%m%d
    output_dir : Filename
        Path to output directory
    driver : str
        GDAL driver to use for output. Default is "GTiff"
    output_suffix : str
<<<<<<< HEAD
        Suffix to use to output stitched filenames.
        Default is ".tif"
    output_prefix : str
        Prefix to use to output stitched filenames before the date.
        Default is ""
=======
        Suffix to use to output stitched filenames. Default is ".tif"
    output_prefix : str
        Prefix to use to output stitched filenames before dates. Default is ""
>>>>>>> e6f3f9d5
    out_nodata : Optional[float | str]
        Nodata value to use for output file.
        Default is 0.
    in_nodata : Optional[float | str]
        Override the files' `nodata` and use `in_nodata` during merging.
    out_bounds: Optional[tuple[float]]
        if provided, forces the output image bounds to
            (left, bottom, right, top).
        Otherwise, computes from the outside of all input images.
    out_bounds_epsg: Optional[int]
        EPSG code for the `out_bounds`.
        If not provided, assumed to match the projections of `file_list`.
    resample_alg: str
        Resampling algorithm to use. Default is "lanczos".
    dest_epsg: Optional[int]
        EPSG code for the output projection.
        If None, finds the most common projection
        among the input files.
    options : Optional[Sequence[str]]
        Driver-specific creation options passed to GDAL.
        Default is [dolphin.io.DEFAULT_TIFF_OPTIONS][].
    num_workers : int
        Number of dates to stitch in separate threads in parallel.
        Default is 1.
    overwrite : bool
        Overwrite existing files. Default is False.

    Returns
    -------
    dict
        key: the datetime of the SLC acquisitions/datetime pair of the interferogram.
        value: the path to the stitched image

    Notes
    -----
    This function is intended to be used with filenames that contain datetime pairs
    (from interferograms).

    """
    image_path_list = [Path(f) for f in image_file_list]
    grouped_images = group_by_date(image_path_list, file_date_fmt=file_date_fmt)
    stitched_acq_times = {}
    Path(output_dir).mkdir(parents=True, exist_ok=True)

    for dates, cur_images in grouped_images.items():
        logger.info(f"{dates}: Stitching {len(cur_images)} images.")
<<<<<<< HEAD
        if len(dates) == 2:
            date_str = utils.format_date_pair(*dates)
        elif len(dates) == 1:
            date_str = dates[0].strftime(file_date_fmt)
        else:
            msg = f"Expected 1 or 2 dates: {dates}."
            raise ValueError(msg)
=======
        date_str = utils.format_dates(*dates)
>>>>>>> e6f3f9d5
        outfile = Path(output_dir) / f"{output_prefix}{date_str}{output_suffix}"
        stitched_acq_times[dates] = outfile

    def process_date(args):
        cur_images, outfile = args
        merge_images(
            cur_images,
            outfile=outfile,
            driver=driver,
            overwrite=overwrite,
            out_nodata=out_nodata,
            out_bounds=out_bounds,
            out_bounds_epsg=out_bounds_epsg,
            dest_epsg=dest_epsg,
            in_nodata=in_nodata,
            resample_alg=resample_alg,
            options=options,
        )

    # loop over the merging in parallel
    thread_map(
        process_date,
        list(zip(grouped_images.values(), stitched_acq_times.values(), strict=False)),
        max_workers=num_workers,
        desc="Merging images by date",
    )

    return stitched_acq_times


def merge_images(
    file_list: Sequence[Filename],
    outfile: Filename,
    target_aligned_pixels: bool = True,
    out_bounds: Optional[Bbox] = None,
    out_bounds_epsg: Optional[int] = None,
    dest_epsg: Optional[int] = None,
    strides: Optional[Mapping[str, int]] = None,
    driver: str = "GTiff",
    out_nodata: Optional[float] = 0,
    out_dtype: Optional[DTypeLike] = None,
    in_nodata: Optional[float] = None,
    resample_alg: str = "lanczos",
    overwrite: bool = False,
    options: Optional[Sequence[str]] = io.DEFAULT_TIFF_OPTIONS,
    create_only: bool = False,
) -> None:
    """Combine multiple SLC images on the same date into one image.

    Parameters
    ----------
    file_list : list[Filename]
        list of raster filenames
    outfile : Filename
        Path to output file
    target_aligned_pixels: bool
        If True, adjust output image bounds so that pixel coordinates
        are integer multiples of pixel size, matching the ``-tap``
        options of GDAL utilities.
        Default is True.
    out_bounds: Optional[tuple[float]]
        if provided, forces the output image bounds to
            (left, bottom, right, top).
        Otherwise, computes from the outside of all input images.
        Note that using `resample_alg='nearest'` may result in bounds not
        equaling the exact `out_bounds` due to the nearest-neighbor
        resampling algorithm in GDAL.
    out_bounds_epsg: Optional[int]
        EPSG code for the `out_bounds`.
        If not provided, assumed to match the projections of `file_list`.
    dest_epsg: Optional[int]
        EPSG code for the output projection. If None, finds the most common projection
        among the input files.
    strides : dict[str, int]
        subsample factor: {"x": x strides, "y": y strides}
    driver : str
        GDAL driver to use for output file. Default is GTiff.
    out_nodata : Optional[float | str]
        Nodata value to use for output file. Default is 0.
    out_dtype : Optional[DTypeLike]
        Output data type. Default is None, which will use the data type
        of the first image in the list.
    in_nodata : Optional[float | str]
        Override the files' `nodata` and use `in_nodata` during merging.
    resample_alg : str, default="lanczos"
        Method for gdal to use for reprojection.
        Default is lanczos (sinc-kernel)
    overwrite : bool
        Overwrite existing files. Default is False.
    options : Optional[Sequence[str]]
        Driver-specific creation options passed to GDAL.
        Default is [dolphin.io.DEFAULT_TIFF_OPTIONS][].
    create_only : bool
        If True, creates an empty output file, does not write data. Default is False.

    """
    if strides is None:
        strides = {"x": 1, "y": 1}
    if Path(outfile).exists():
        if not overwrite:
            logger.info(f"{outfile} already exists, skipping")
            return
        else:
            logger.info(f"Overwrite=True: removing {outfile}")
            Path(outfile).unlink()

    if len(file_list) == 1 and out_bounds is None:
        logger.info("Only one image, no stitching needed")
        logger.info(f"Copying {file_list[0]} to {outfile} and zeroing nodata values.")
        _copy_set_nodata(
            file_list[0],
            outfile=outfile,
            driver=driver,
            creation_options=options,
            out_nodata=out_nodata or 0,
        )
        return

    # Make sure all the files are in the same projection.
    if dest_epsg is not None:
        srs = osr.SpatialReference()
        srs.ImportFromEPSG(dest_epsg)
        projection = srs.ExportToWkt()
    else:
        projection = _get_mode_projection(file_list)
    # If not, warp them to the most common projection using VRT files in a tempdir
    temp_dir = tempfile.TemporaryDirectory()

    tmp_path = Path(temp_dir.name)
    if strides is not None and (strides["x"] > 1 or strides["y"] > 1):
        file_list = get_downsampled_vrts(
            file_list,
            strides=strides,
            dirname=tmp_path,
        )

    warped_file_list = warp_to_projection(
        file_list,
        dirname=tmp_path,
        projection=projection,
        resample_alg=resample_alg,
    )
    # Compute output array shape. We guarantee it will cover the output
    # bounds completely
    bounds, combined_nodata = get_combined_bounds_nodata(
        *warped_file_list,
        target_aligned_pixels=target_aligned_pixels,
        out_bounds=out_bounds,
        out_bounds_epsg=out_bounds_epsg,
    )
    (xmin, ymin, xmax, ymax) = bounds
    proj_win = (xmin, ymax, xmax, ymin)  # ul_lr = ulx, uly, lrx, lry

    # Write out the files for gdal_merge using the --optfile flag
    optfile = tmp_path / "file_list.txt"
    optfile.write_text("\n".join(map(str, warped_file_list)))
    suffix = Path(outfile).suffix
    merge_output = (tmp_path / "merged").with_suffix(suffix)
    args = [
        "gdal_merge.py",
        "-quiet",
        "-o",
        merge_output,
        "--optfile",
        optfile,
        "-of",
        driver,
    ]

    if out_nodata is not None:
        args.extend(["-a_nodata", str(out_nodata)])
    if in_nodata is not None or combined_nodata is not None:
        ndv = str(in_nodata) if in_nodata is not None else str(combined_nodata)
        args.extend(["-n", ndv])
    if out_dtype is not None:
        out_gdal_dtype = gdal.GetDataTypeName(utils.numpy_to_gdal_type(out_dtype))
        args.extend(["-ot", out_gdal_dtype])
    if create_only:
        args.append("-create")
    if options is not None:
        for option in options:
            args.extend(["-co", option])

    arg_list = [str(a) for a in args]
    logger.debug(f"Running {' '.join(arg_list)}")
    subprocess.check_call(arg_list)

    # Now clip to the provided bounding box
    gdal.Translate(
        destName=fspath(outfile),
        srcDS=fspath(merge_output),
        projWin=proj_win,
        # TODO: https://github.com/OSGeo/gdal/issues/10536
        # Figure out if we really want to resample here, or just
        # do a nearest neighbor (which is default)
        resampleAlg="bilinear",
        format=driver,
        creationOptions=options,
    )

    temp_dir.cleanup()


def get_downsampled_vrts(
    filenames: Sequence[Filename],
    strides: Mapping[str, int],
    dirname: Filename,
) -> list[Path]:
    """Create downsampled VRTs from a list of files.

    Does not reproject, only uses `gdal_translate`.


    Parameters
    ----------
    filenames : Sequence[Filename]
        list of filenames to warp.
    strides : dict[str, int]
        subsample factor: {"x": x strides, "y": y strides}
    dirname : Filename
        The directory to write the warped files to.

    Returns
    -------
    list[Filename]
        The warped filenames.

    """
    if not filenames:
        return []
    warped_files = []
    res = _get_resolution(filenames)
    for idx, fn in enumerate(filenames):
        p = Path(fn)
        warped_fn = Path(dirname) / _get_temp_filename(p, idx, "_downsampled")
        logger.debug(f"Downsampling {p} by {strides}")
        warped_files.append(warped_fn)
        left, bottom, right, top = io.get_raster_bounds(p)
        gdal.Translate(
            fspath(warped_fn),
            fspath(p),
            format="VRT",  # Just creates a file that will warp on the fly
            resampleAlg="nearest",  # nearest neighbor for resampling
            xRes=res[0] * strides["x"],
            yRes=res[1] * strides["y"],
            projWin=(left, top, right, bottom),
        )

    return warped_files


def _get_temp_filename(fn: Path, idx: int, extra: str = ""):
    base = utils._get_path_from_gdal_str(fn).stem
    return f"{base}_{idx}{extra}.vrt"


def warp_to_projection(
    filenames: Sequence[Filename],
    dirname: Filename,
    projection: str,
    res: Optional[tuple[float, float]] = None,
    resample_alg: str = "lanczos",
) -> list[Path]:
    """Warp a list of files to `projection`.

    If the input file's projection matches `projection`, the same file is returned.
    Otherwise, a new file is created in `dirname` with the same name as the input file,
    but with '_warped' appended.

    Parameters
    ----------
    filenames : Sequence[Filename]
        list of filenames to warp.
    dirname : Filename
        The directory to write the warped files to.
    projection : str
        The desired projection, as a WKT string or 'EPSG:XXXX' string.
    res : tuple[float, float]
        The desired [x, y] resolution.
    resample_alg : str, default="lanczos"
        Method for gdal to use for reprojection.
        Default is lanczos (sinc-kernel)

    Returns
    -------
    list[Filename]
        The warped filenames.

    """
    if projection is None:
        projection = _get_mode_projection(filenames)
    if res is None:
        res = _get_resolution(filenames)

    warped_files = []
    for idx, fn in enumerate(filenames):
        p = Path(fn)
        ds = gdal.Open(fspath(p))
        proj_in = ds.GetProjection()
        if proj_in == projection:
            warped_files.append(p)
            continue
        warped_fn = Path(dirname) / _get_temp_filename(p, idx, "_warped")
        warped_fn = Path(dirname) / f"{p.stem}_{idx}_warped.vrt"
        from_srs_name = ds.GetSpatialRef().GetName()
        to_srs_name = osr.SpatialReference(projection).GetName()
        logger.info(
            f"Reprojecting {p} from {from_srs_name} to match mode projection"
            f" {to_srs_name}"
        )
        warped_files.append(warped_fn)
        gdal.Warp(
            fspath(warped_fn),
            fspath(p),
            format="VRT",  # Just creates a file that will warp on the fly
            dstSRS=projection,
            resampleAlg=resample_alg,
            targetAlignedPixels=True,  # align in multiples of dx, dy
            xRes=res[0],
            yRes=res[1],
        )

    return warped_files


def _get_mode_projection(filenames: Iterable[Filename]) -> str:
    """Get the most common projection in the list."""
    projs = [gdal.Open(fspath(fn)).GetProjection() for fn in filenames]
    return max(set(projs), key=projs.count)


def _get_resolution(filenames: Iterable[Filename]) -> tuple[float, float]:
    """Get the most common resolution in the list."""
    gts = [gdal.Open(fspath(fn)).GetGeoTransform() for fn in filenames]
    res = [(dx, dy) for (_, dx, _, _, _, dy) in gts]
    if len(set(res)) > 1:
        msg = f"The input files have different resolutions: {res}. "
        raise ValueError(msg)
    return res[0]


def get_combined_bounds_nodata(
    *filenames: Filename,
    target_aligned_pixels: bool = False,
    out_bounds: Optional[Bbox] = None,
    out_bounds_epsg: Optional[int] = None,
    strides: Optional[dict[str, int]] = None,
) -> tuple[Bbox, Optional[float]]:
    """Get the bounds and nodata of the combined image.

    Parameters
    ----------
    filenames : list[Filename]
        list of filenames to combine
    target_aligned_pixels : bool
        if True, adjust output image bounds so that pixel coordinates
        are integer multiples of pixel size, matching the `-tap` GDAL option.
    out_bounds: Optional[Bbox]
        if provided, forces the output image bounds to
            (left, bottom, right, top).
        Otherwise, computes from the outside of all input images.
    out_bounds_epsg: Optional[int]
        The EPSG of `out_bounds`. If not provided, assumed to be the same
        as the EPSG of all `*filenames`.
    strides : dict[str, int]
        subsample factor: {"x": x strides, "y": y strides}

    Returns
    -------
    bounds : Bbox
        (min_x, min_y, max_x, max_y)
    nodata : float | None
        Nodata value of the input files

    Raises
    ------
    ValueError:
        If the inputs files have different resolutions/projections/nodata values

    """
    # scan input files
    if strides is None:
        strides = {"x": 1, "y": 1}
    xs = []
    ys = []
    resolutions = set()
    projs = set()
    nodatas = set()

    # Check all files match in resolution/projection
    for fn in filenames:
        ds = gdal.Open(fspath(fn))
        left, bottom, right, top = io.get_raster_bounds(fn)
        gt = ds.GetGeoTransform()
        dx, dy = gt[1], gt[5]

        resolutions.add((abs(dx), abs(dy)))  # dy is negative for north-up
        projs.add(ds.GetProjection())

        xs.extend([left, right])
        ys.extend([bottom, top])

        nd = io.get_raster_nodata(fn)
        # Need to stringify 'nan', or it is repeatedly added
        nodatas.add(str(nd) if (nd is not None and np.isnan(nd)) else nd)

    if len(resolutions) > 1:
        msg = f"The input files have different resolutions: {resolutions}. "
        raise ValueError(msg)
    if len(projs) > 1:
        msg = f"The input files have different projections: {projs}. "
        raise ValueError(msg)
    if len(nodatas) > 1:
        msg = f"The input files have different nodata values: {nodatas}. "
        raise ValueError(msg)
    res = (abs(dx) * strides["x"], abs(dy) * strides["y"])

    if out_bounds is not None:
        if out_bounds_epsg is not None:
            dst_epsg = io.get_raster_crs(filenames[0]).to_epsg()
            bounds = Bbox(*transform_bounds(out_bounds_epsg, dst_epsg, *out_bounds))
        else:
            bounds = out_bounds
    else:
        bounds = Bbox(min(xs), min(ys), max(xs), max(ys))

    if target_aligned_pixels:
        bounds = _align_bounds(bounds, res)

    nodata = next(iter(nodatas))
    # Convert back from string "nan"
    ndv: float | None = np.nan if nodata == "nan" else nodata  # type: ignore[assignment]
    return bounds, ndv


def _align_bounds(bounds: Bbox, res: tuple[float, float]) -> Bbox:
    """Align boundary with an integer multiple of the resolution."""
    left, bottom, right, top = bounds
    left = math.floor(left / res[0]) * res[0]
    right = math.ceil(right / res[0]) * res[0]
    bottom = math.floor(bottom / res[1]) * res[1]
    top = math.ceil(top / res[1]) * res[1]
    return Bbox(left, bottom, right, top)


def _copy_set_nodata(
    infile: Filename,
    outfile: Optional[Filename] = None,
    ext: Optional[str] = None,
    in_band: int = 1,
    out_nodata: float = 0,
    driver="ENVI",
    creation_options=io.DEFAULT_ENVI_OPTIONS,
):
    """Make a copy of infile and replace NaNs/input nodata with `out_nodata`."""
    in_p = Path(infile)
    if outfile is None:
        if ext is None:
            ext = in_p.suffix
        out_dir = in_p.parent
        outfile = out_dir / (in_p.stem + "_tmp" + ext)

    ds_in = gdal.Open(fspath(infile))
    drv = gdal.GetDriverByName(driver)
    ds_out = drv.CreateCopy(fspath(outfile), ds_in, options=creation_options)

    bnd = ds_in.GetRasterBand(in_band)
    nodata = bnd.GetNoDataValue()
    arr = bnd.ReadAsArray()
    # also make sure to replace NaNs, even if nodata is not set
    mask = np.logical_or(np.isnan(arr), arr == nodata)
    arr[mask] = out_nodata

    bnd1 = ds_out.GetRasterBand(1)
    bnd1.WriteArray(arr)
    bnd1.SetNoDataValue(out_nodata)
    ds_out = bnd1 = None

    return outfile


def warp_to_match(
    input_file: Filename,
    match_file: Filename,
    output_file: Optional[Filename] = None,
    resample_alg: str = "near",
    output_format: Optional[str] = None,
) -> Path:
    """Reproject `input_file` to align with the `match_file`.

    Uses the bounds, resolution, and CRS of `match_file`.

    Parameters
    ----------
    input_file: Filename
        Path to the image to be reprojected.
    match_file: Filename
        Path to the input image to serve as a reference for the reprojected image.
        Uses the bounds, resolution, and CRS of this image.
    output_file: Filename
        Path to the output, reprojected image.
        If None, creates an in-memory warped VRT using the `/vsimem/` protocol.
    resample_alg: str, optional, default = "near"
        Resampling algorithm to be used during reprojection.
        See https://gdal.org/programs/gdalwarp.html#cmdoption-gdalwarp-r for choices.
    output_format: str, optional, default = None
        Output format to be used for the output image.
        If None, gdal will try to infer the format from the output file extension, or
        (if the extension of `output_file` matches `input_file`) use the input driver.

    Returns
    -------
    Path
        Path to the output image.
        Same as `output_file` if provided, otherwise a path to the in-memory VRT.

    """
    bounds = io.get_raster_bounds(match_file)
    crs_wkt = io.get_raster_crs(match_file).to_wkt()
    gt = io.get_raster_gt(match_file)
    resolution = (gt[1], gt[5])

    if output_file is None:
        output_file = f"/vsimem/warped_{Path(input_file).stem}.vrt"
        logger.debug(f"Creating in-memory warped VRT: {output_file}")

    if output_format is None and Path(input_file).suffix == Path(output_file).suffix:
        output_format = io.get_raster_driver(input_file)

    options = gdal.WarpOptions(
        dstSRS=crs_wkt,
        format=output_format,
        xRes=resolution[0],
        yRes=resolution[1],
        outputBounds=bounds,
        outputBoundsSRS=crs_wkt,
        resampleAlg=resample_alg,
    )
    gdal.Warp(
        fspath(output_file),
        fspath(input_file),
        options=options,
    )

    return Path(output_file)<|MERGE_RESOLUTION|>--- conflicted
+++ resolved
@@ -57,17 +57,11 @@
     driver : str
         GDAL driver to use for output. Default is "GTiff"
     output_suffix : str
-<<<<<<< HEAD
         Suffix to use to output stitched filenames.
         Default is ".tif"
     output_prefix : str
         Prefix to use to output stitched filenames before the date.
         Default is ""
-=======
-        Suffix to use to output stitched filenames. Default is ".tif"
-    output_prefix : str
-        Prefix to use to output stitched filenames before dates. Default is ""
->>>>>>> e6f3f9d5
     out_nodata : Optional[float | str]
         Nodata value to use for output file.
         Default is 0.
@@ -114,17 +108,7 @@
 
     for dates, cur_images in grouped_images.items():
         logger.info(f"{dates}: Stitching {len(cur_images)} images.")
-<<<<<<< HEAD
-        if len(dates) == 2:
-            date_str = utils.format_date_pair(*dates)
-        elif len(dates) == 1:
-            date_str = dates[0].strftime(file_date_fmt)
-        else:
-            msg = f"Expected 1 or 2 dates: {dates}."
-            raise ValueError(msg)
-=======
         date_str = utils.format_dates(*dates)
->>>>>>> e6f3f9d5
         outfile = Path(output_dir) / f"{output_prefix}{date_str}{output_suffix}"
         stitched_acq_times[dates] = outfile
 
