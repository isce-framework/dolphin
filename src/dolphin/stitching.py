--- conflicted
+++ resolved
@@ -31,16 +31,8 @@
     file_date_fmt: str = DEFAULT_DATETIME_FORMAT,
     output_dir: Filename = ".",
     driver: str = "GTiff",
-<<<<<<< Updated upstream
-    output_suffix: str = ".int.tif",
-<<<<<<< HEAD
-=======
     output_suffix: str = ".tif",
     output_prefix: str = "",
->>>>>>> Stashed changes
-=======
-    output_prefix: str = "",
->>>>>>> 86dc006c
     out_nodata: Optional[float] = 0,
     in_nodata: Optional[float] = None,
     out_bounds: Optional[Bbox] = None,
@@ -63,18 +55,9 @@
     driver : str
         GDAL driver to use for output. Default is ENVI.
     output_suffix : str
-<<<<<<< Updated upstream
-        Suffix to use to output stitched filenames. Default is ".int"
-<<<<<<< HEAD
-=======
         Suffix to use to output stitched filenames. Default is ".tif"
     output_prefix : str
         Prefix to use to output stitched filenames before dates. Default is ""
->>>>>>> Stashed changes
-=======
-    output_prefix : str
-        Prefix to use to output stitched filenames before dates. Default is ""
->>>>>>> 86dc006c
     out_nodata : Optional[float | str]
         Nodata value to use for output file. Default is 0.
     in_nodata : Optional[float | str]
@@ -116,23 +99,8 @@
 
     for dates, cur_images in grouped_images.items():
         logger.info(f"{dates}: Stitching {len(cur_images)} images.")
-<<<<<<< Updated upstream
-        if len(dates) == 2:
-            date_str = utils.format_date_pair(*dates)
-        elif len(dates) == 1:
-            date_str = dates[0].strftime(file_date_fmt)
-        else:
-            msg = f"Expected 1 or 2 dates: {dates}."
-            raise ValueError(msg)
-<<<<<<< HEAD
-        outfile = Path(output_dir) / (date_str + output_suffix)
-=======
         date_str = utils.format_dates(*dates)
         outfile = Path(output_dir) / f"{output_prefix}{date_str}{output_suffix}"
->>>>>>> Stashed changes
-=======
-        outfile = Path(output_dir) / f"{output_prefix}{date_str}{output_suffix}"
->>>>>>> 86dc006c
         stitched_acq_times[dates] = outfile
 
     def process_date(args):
