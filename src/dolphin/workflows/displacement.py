#!/usr/bin/env python
from __future__ import annotations

import logging

# import contextlib
import multiprocessing as mp
from collections import defaultdict
from concurrent.futures import ProcessPoolExecutor
from dataclasses import dataclass
from pathlib import Path

from opera_utils import group_by_burst
from tqdm.auto import tqdm

from dolphin import __version__, timeseries, utils
from dolphin._log import log_runtime, setup_logging
from dolphin.timeseries import ReferencePoint

from . import stitching_bursts, unwrapping, wrapped_phase
from ._utils import _create_burst_cfg, _remove_dir_if_empty
from .config import DisplacementWorkflow

logger = logging.getLogger("dolphin")


@dataclass
class OutputPaths:
    """Output files of the `DisplacementWorkflow`."""

    comp_slc_dict: dict[str, list[Path]]
    stitched_ifg_paths: list[Path]
    stitched_cor_paths: list[Path]
<<<<<<< HEAD
    stitched_temp_coh_files: list[Path]
    stitched_shp_count_files: list[Path]
    stitched_similarity_files: list[Path]
=======
    stitched_crlb_files: list[Path]
    stitched_closure_phase_files: list[Path]
    stitched_temp_coh_file: Path
>>>>>>> e6f3f9d5
    stitched_ps_file: Path
    stitched_amp_dispersion_file: Path
    unwrapped_paths: list[Path] | None
    conncomp_paths: list[Path] | None
    timeseries_paths: list[Path] | None
    timeseries_residual_paths: list[Path] | None
    reference_point: ReferencePoint | None


@log_runtime
def run(
    cfg: DisplacementWorkflow,
    debug: bool = False,
) -> OutputPaths:
    """Run the displacement workflow on a stack of SLCs.

    Parameters
    ----------
    cfg : DisplacementWorkflow
        [`DisplacementWorkflow`][dolphin.workflows.config.DisplacementWorkflow] object
        for controlling the workflow.
    debug : bool, optional
        Enable debug logging, by default False.

    """
    if cfg.log_file is None:
        cfg.log_file = cfg.work_directory / "dolphin.log"
    # Set the logging level for all `dolphin.` modules
    setup_logging(logger_name="dolphin", debug=debug, filename=cfg.log_file)
    # TODO: need to pass the cfg filename for the logger
    logger.debug(cfg.model_dump())

    if not cfg.worker_settings.gpu_enabled:
        utils.disable_gpu()
    utils.set_num_threads(cfg.worker_settings.threads_per_worker)

    try:
        grouped_slc_files = group_by_burst(cfg.cslc_file_list)
    except ValueError as e:
        # Make sure it's not some other ValueError
        if "Could not parse burst id" not in str(e):
            raise
        # Otherwise, we have SLC files which are not OPERA burst files
        grouped_slc_files = {"phase_linking": cfg.cslc_file_list}

    if cfg.amplitude_dispersion_files:
        grouped_amp_dispersion_files = group_by_burst(cfg.amplitude_dispersion_files)
    else:
        grouped_amp_dispersion_files = defaultdict(list)
    if cfg.amplitude_mean_files:
        grouped_amp_mean_files = group_by_burst(cfg.amplitude_mean_files)
    else:
        grouped_amp_mean_files = defaultdict(list)
    if cfg.layover_shadow_mask_files:
        grouped_layover_shadow_mask_files = group_by_burst(
            cfg.layover_shadow_mask_files
        )
    else:
        grouped_layover_shadow_mask_files = defaultdict(list)

    # ######################################
    # 1. Burst-wise Wrapped phase estimation
    # ######################################
    logger.info(f"Found SLC files from {len(grouped_slc_files)} bursts")
    wrapped_phase_cfgs = [
        (
            burst,  # Include the burst for logging purposes
            _create_burst_cfg(
                cfg,
                burst,
                grouped_slc_files,
                grouped_amp_mean_files,
                grouped_amp_dispersion_files,
                grouped_layover_shadow_mask_files,
            ),
        )
        for burst in grouped_slc_files
    ]
    for _, burst_cfg in wrapped_phase_cfgs:
        burst_cfg.create_dir_tree()
        # Remove the mid-level directories which will be empty due to re-grouping
        _remove_dir_if_empty(burst_cfg.timeseries_options._directory)
        _remove_dir_if_empty(burst_cfg.unwrap_options._directory)

    ifg_file_list: list[Path] = []
    crlb_files: list[Path] = []
    closure_phase_files: list[Path] = []
    temp_coh_file_list: list[Path] = []
    ps_file_list: list[Path] = []
    amp_dispersion_file_list: list[Path] = []
    shp_count_file_list: list[Path] = []
    similarity_file_list: list[Path] = []
    # The comp_slc tracking object is a dict, since we'll need to organize
    # multiple comp slcs by burst (they'll have the same filename)
    comp_slc_dict: dict[str, list[Path]] = {}
    # Now for each burst, run the wrapped phase estimation
    # Try running several bursts in parallel...
    # Use the Dummy one if not going parallel, as debugging is much simpler
    num_workers = cfg.worker_settings.n_parallel_bursts
    num_parallel = min(num_workers, len(grouped_slc_files))
    Executor = (
        ProcessPoolExecutor if num_parallel > 1 else utils.DummyProcessPoolExecutor
    )
    workers_per_burst = num_workers // num_parallel
    ctx = mp.get_context("spawn")
    tqdm.set_lock(ctx.RLock())
    with Executor(
        max_workers=num_workers,
        mp_context=ctx,
        initializer=tqdm.set_lock,
        initargs=(tqdm.get_lock(),),
    ) as exc:
        fut_to_burst = {
            exc.submit(
                wrapped_phase.run,
                burst_cfg,
                debug=debug,
                max_workers=workers_per_burst,
                tqdm_kwargs={
                    "position": i,
                },
            ): burst
            for i, (burst, burst_cfg) in enumerate(wrapped_phase_cfgs)
        }
        for fut, burst in fut_to_burst.items():
            (
                cur_ifg_list,
                cur_crlb_files,
                cur_closure_phase_files,
                comp_slcs,
                temp_coh_files,
                ps_file,
                amp_disp_file,
                shp_count_files,
                similarity_files,
            ) = fut.result()
            ifg_file_list.extend(cur_ifg_list)
            crlb_files.extend(cur_crlb_files)
            closure_phase_files.extend(cur_closure_phase_files)
            comp_slc_dict[burst] = comp_slcs
            temp_coh_file_list.extend(temp_coh_files)
            ps_file_list.append(ps_file)
            amp_dispersion_file_list.append(amp_disp_file)
            shp_count_file_list.extend(shp_count_files)
            similarity_file_list.extend(similarity_files)

    # ###################################
    # 2. Stitch burst-wise interferograms
    # ###################################

    # TODO: figure out how best to pick the corr size
    # Is there one best size? dependent on `half_window` or resolution?
    # For now, just pick a reasonable size
    corr_window_size = (11, 11)
    stitched_paths = stitching_bursts.run(
        ifg_file_list=ifg_file_list,
        temp_coh_file_list=temp_coh_file_list,
        ps_file_list=ps_file_list,
        crlb_file_list=crlb_files,
        amp_dispersion_list=amp_dispersion_file_list,
        shp_count_file_list=shp_count_file_list,
        similarity_file_list=similarity_file_list,
        closure_phase_file_list=closure_phase_files,
        stitched_ifg_dir=cfg.interferogram_network._directory,
        output_options=cfg.output_options,
        file_date_fmt=cfg.input_options.cslc_date_fmt,
        corr_window_size=corr_window_size,
    )

    # ###################################
    # 3. Unwrap stitched interferograms
    # ###################################
    if not cfg.unwrap_options.run_unwrap:
        logger.info("Skipping unwrap step")
        _print_summary(cfg)
        return OutputPaths(
            comp_slc_dict=comp_slc_dict,
            stitched_ifg_paths=stitched_paths.ifg_paths,
            stitched_cor_paths=stitched_paths.interferometric_corr_paths,
<<<<<<< HEAD
            stitched_temp_coh_files=stitched_paths.temp_coh_files,
            stitched_ps_file=stitched_paths.ps_file,
            stitched_amp_dispersion_file=stitched_paths.amp_dispersion_file,
            stitched_shp_count_files=stitched_paths.shp_count_files,
            stitched_similarity_files=stitched_paths.similarity_files,
=======
            stitched_crlb_files=stitched_paths.crlb_paths,
            stitched_temp_coh_file=stitched_paths.temp_coh_file,
            stitched_ps_file=stitched_paths.ps_file,
            stitched_amp_dispersion_file=stitched_paths.amp_dispersion_file,
            stitched_shp_count_file=stitched_paths.shp_count_file,
            stitched_similarity_file=stitched_paths.similarity_file,
            stitched_closure_phase_files=stitched_paths.closure_phase_files,
>>>>>>> e6f3f9d5
            unwrapped_paths=None,
            conncomp_paths=None,
            timeseries_paths=None,
            timeseries_residual_paths=None,
            reference_point=None,
        )

    row_looks, col_looks = cfg.phase_linking.half_window.to_looks()
    nlooks = row_looks * col_looks

    # TODO: Not sure if i'll ever want more than one quality file
    # Dividing per-ministack in here would probably be complicated.
    # It'll probably be better to make an entirely different workflow
    # for that.
    avg_temp_coh_file = stitched_paths.temp_coh_files[-1]
    full_similarity_file = stitched_paths.similarity_files[-1]
    unwrapped_paths, conncomp_paths = unwrapping.run(
        ifg_file_list=stitched_paths.ifg_paths,
        cor_file_list=stitched_paths.interferometric_corr_paths,
        temporal_coherence_filename=avg_temp_coh_file,
        similarity_filename=full_similarity_file,
        nlooks=nlooks,
        unwrap_options=cfg.unwrap_options,
        mask_file=cfg.mask_file,
    )

    # ##############################################
    # 4. If a network was unwrapped, invert it
    # ##############################################

    ts_opts = cfg.timeseries_options
    # Skip if we didn't ask for inversion/velocity
    if ts_opts.run_inversion or ts_opts.run_velocity:
        # the output of run_timeseries is not currently used so pre-commit removes it
        # let's add back if we need it
        timeseries_paths, timeseries_residual_paths, reference_point = timeseries.run(
            unwrapped_paths=unwrapped_paths,
            conncomp_paths=conncomp_paths,
            corr_paths=stitched_paths.interferometric_corr_paths,
            # TODO: Right now we don't have the option to pick a different candidate
            # or quality file. Figure out if this is worth exposing
            reference_point=cfg.timeseries_options.reference_point,
            quality_file=avg_temp_coh_file,
            reference_candidate_threshold=0.95,
            output_dir=ts_opts._directory,
            method=timeseries.InversionMethod(ts_opts.method),
            run_velocity=ts_opts.run_velocity,
            velocity_file=ts_opts._velocity_file,
            correlation_threshold=ts_opts.correlation_threshold,
            num_threads=ts_opts.num_parallel_blocks,
            # TODO: do i care to configure block shape, or num threads from somewhere?
            # num_threads=cfg.worker_settings....?
            wavelength=cfg.input_options.wavelength,
            add_overviews=cfg.output_options.add_overviews,
            extra_reference_date=cfg.output_options.extra_reference_date,
        )

    else:
        timeseries_paths = None
        timeseries_residual_paths = None
        reference_point = None

    # Print the maximum memory usage for each worker
    _print_summary(cfg)
    return OutputPaths(
        comp_slc_dict=comp_slc_dict,
        stitched_ifg_paths=stitched_paths.ifg_paths,
        stitched_cor_paths=stitched_paths.interferometric_corr_paths,
<<<<<<< HEAD
        stitched_temp_coh_files=stitched_paths.temp_coh_files,
=======
        stitched_crlb_files=stitched_paths.crlb_paths,
        stitched_closure_phase_files=stitched_paths.closure_phase_files,
        stitched_temp_coh_file=stitched_paths.temp_coh_file,
>>>>>>> e6f3f9d5
        stitched_ps_file=stitched_paths.ps_file,
        stitched_amp_dispersion_file=stitched_paths.amp_dispersion_file,
        stitched_shp_count_files=stitched_paths.shp_count_files,
        stitched_similarity_files=stitched_paths.similarity_files,
        unwrapped_paths=unwrapped_paths,
        # TODO: Let's keep the unwrapped_paths since all the outputs are
        # corresponding to those and if we have a network unwrapping, the
        # inversion would create different single-reference network and we need
        # to update other products like conncomp
        # unwrapped_paths=inverted_phase_paths,
        conncomp_paths=conncomp_paths,
        timeseries_paths=timeseries_paths,
        timeseries_residual_paths=timeseries_residual_paths,
        reference_point=reference_point,
    )


def _print_summary(cfg):
    """Print the maximum memory usage and version info."""
    max_mem = utils.get_max_memory_usage(units="GB")
    logger.info(f"Maximum memory usage: {max_mem:.2f} GB")
    logger.info(f"Config file dolphin version: {cfg._dolphin_version}")
    logger.info(f"Current running dolphin version: {__version__}")<|MERGE_RESOLUTION|>--- conflicted
+++ resolved
@@ -31,15 +31,11 @@
     comp_slc_dict: dict[str, list[Path]]
     stitched_ifg_paths: list[Path]
     stitched_cor_paths: list[Path]
-<<<<<<< HEAD
     stitched_temp_coh_files: list[Path]
     stitched_shp_count_files: list[Path]
     stitched_similarity_files: list[Path]
-=======
     stitched_crlb_files: list[Path]
     stitched_closure_phase_files: list[Path]
-    stitched_temp_coh_file: Path
->>>>>>> e6f3f9d5
     stitched_ps_file: Path
     stitched_amp_dispersion_file: Path
     unwrapped_paths: list[Path] | None
@@ -219,21 +215,13 @@
             comp_slc_dict=comp_slc_dict,
             stitched_ifg_paths=stitched_paths.ifg_paths,
             stitched_cor_paths=stitched_paths.interferometric_corr_paths,
-<<<<<<< HEAD
             stitched_temp_coh_files=stitched_paths.temp_coh_files,
             stitched_ps_file=stitched_paths.ps_file,
             stitched_amp_dispersion_file=stitched_paths.amp_dispersion_file,
             stitched_shp_count_files=stitched_paths.shp_count_files,
             stitched_similarity_files=stitched_paths.similarity_files,
-=======
             stitched_crlb_files=stitched_paths.crlb_paths,
-            stitched_temp_coh_file=stitched_paths.temp_coh_file,
-            stitched_ps_file=stitched_paths.ps_file,
-            stitched_amp_dispersion_file=stitched_paths.amp_dispersion_file,
-            stitched_shp_count_file=stitched_paths.shp_count_file,
-            stitched_similarity_file=stitched_paths.similarity_file,
             stitched_closure_phase_files=stitched_paths.closure_phase_files,
->>>>>>> e6f3f9d5
             unwrapped_paths=None,
             conncomp_paths=None,
             timeseries_paths=None,
@@ -302,13 +290,9 @@
         comp_slc_dict=comp_slc_dict,
         stitched_ifg_paths=stitched_paths.ifg_paths,
         stitched_cor_paths=stitched_paths.interferometric_corr_paths,
-<<<<<<< HEAD
         stitched_temp_coh_files=stitched_paths.temp_coh_files,
-=======
         stitched_crlb_files=stitched_paths.crlb_paths,
         stitched_closure_phase_files=stitched_paths.closure_phase_files,
-        stitched_temp_coh_file=stitched_paths.temp_coh_file,
->>>>>>> e6f3f9d5
         stitched_ps_file=stitched_paths.ps_file,
         stitched_amp_dispersion_file=stitched_paths.amp_dispersion_file,
         stitched_shp_count_files=stitched_paths.shp_count_files,
