--- conflicted
+++ resolved
@@ -31,15 +31,8 @@
     comp_slc_dict: dict[str, list[Path]]
     stitched_ifg_paths: list[Path]
     stitched_cor_paths: list[Path]
-<<<<<<< HEAD
-<<<<<<< Updated upstream
-=======
     stitched_crlb_files: list[Path]
     stitched_closure_phase_files: list[Path]
->>>>>>> Stashed changes
-=======
-    stitched_crlb_files: list[Path]
->>>>>>> 86dc006c
     stitched_temp_coh_file: Path
     stitched_ps_file: Path
     stitched_amp_dispersion_file: Path
@@ -128,15 +121,8 @@
         _remove_dir_if_empty(burst_cfg.unwrap_options._directory)
 
     ifg_file_list: list[Path] = []
-<<<<<<< HEAD
-<<<<<<< Updated upstream
-=======
     crlb_files: list[Path] = []
     closure_phase_files: list[Path] = []
->>>>>>> Stashed changes
-=======
-    crlb_files: list[Path] = []
->>>>>>> 86dc006c
     temp_coh_file_list: list[Path] = []
     ps_file_list: list[Path] = []
     amp_dispersion_file_list: list[Path] = []
@@ -177,15 +163,8 @@
         for fut, burst in fut_to_burst.items():
             (
                 cur_ifg_list,
-<<<<<<< HEAD
-<<<<<<< Updated upstream
-=======
                 cur_crlb_files,
                 cur_closure_phase_files,
->>>>>>> Stashed changes
-=======
-                cur_crlb_files,
->>>>>>> 86dc006c
                 comp_slcs,
                 temp_coh,
                 ps_file,
@@ -194,15 +173,8 @@
                 similarity,
             ) = fut.result()
             ifg_file_list.extend(cur_ifg_list)
-<<<<<<< HEAD
-<<<<<<< Updated upstream
-=======
             crlb_files.extend(cur_crlb_files)
             closure_phase_files.extend(cur_closure_phase_files)
->>>>>>> Stashed changes
-=======
-            crlb_files.extend(cur_crlb_files)
->>>>>>> 86dc006c
             comp_slc_dict[burst] = comp_slcs
             temp_coh_file_list.append(temp_coh)
             ps_file_list.append(ps_file)
@@ -311,15 +283,8 @@
         comp_slc_dict=comp_slc_dict,
         stitched_ifg_paths=stitched_paths.ifg_paths,
         stitched_cor_paths=stitched_paths.interferometric_corr_paths,
-<<<<<<< HEAD
-<<<<<<< Updated upstream
-=======
         stitched_crlb_files=stitched_paths.crlb_paths,
         stitched_closure_phase_files=stitched_paths.closure_phase_files,
->>>>>>> Stashed changes
-=======
-        stitched_crlb_files=stitched_paths.crlb_paths,
->>>>>>> 86dc006c
         stitched_temp_coh_file=stitched_paths.temp_coh_file,
         stitched_ps_file=stitched_paths.ps_file,
         stitched_amp_dispersion_file=stitched_paths.amp_dispersion_file,
