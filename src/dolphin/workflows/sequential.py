--- conflicted
+++ resolved
@@ -57,11 +57,9 @@
     baseline_lag: Optional[int] = None,
     max_workers: int = 1,
     **tqdm_kwargs,
-<<<<<<< HEAD
-) -> tuple[list[Path], list[Path], list[Path], list[Path], list[Path]]:
-=======
-) -> tuple[list[Path], list[Path], list[Path], list[Path], Path, Path, Path]:
->>>>>>> e6f3f9d5
+) -> tuple[
+    list[Path], list[Path], list[Path], list[Path], list[Path], list[Path], list[Path]
+]:
     """Estimate wrapped phase using batches of ministacks."""
     if strides is None:
         strides = {"x": 1, "y": 1}
