--- conflicted
+++ resolved
@@ -138,16 +138,7 @@
         gt=0.0,
         lt=1.0,
     )
-<<<<<<< HEAD
-    do_shp: bool = Field(
-        True,
-        description=(
-            "Whether to SHP-based multi-looking (False uses a rectangular window)."
-        ),
-    )
-=======
     shp_method: ShpMethod = ShpMethod.KS
->>>>>>> 73b5f830
 
     class Config:
         extra = Extra.forbid  # raise error if extra fields passed in
