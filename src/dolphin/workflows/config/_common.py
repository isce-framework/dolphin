--- conflicted
+++ resolved
@@ -375,8 +375,6 @@
             return Bbox(*bounds)
         return bounds
 
-<<<<<<< HEAD
-=======
     @field_validator("bounds_epsg", mode="after")
     @classmethod
     def _ensure_bounds_epsg(cls, bounds_epsg, info):
@@ -386,7 +384,6 @@
             raise ValueError(msg)
         return bounds_epsg
 
->>>>>>> 68d76bda
     @field_validator("extra_reference_date", mode="after")
     @classmethod
     def _strip_timezone(cls, extra_reference_date):
