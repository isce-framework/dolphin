--- conflicted
+++ resolved
@@ -22,16 +22,11 @@
 
 @log_runtime
 def run(
-<<<<<<< HEAD
-    cfg: DisplacementWorkflow, debug: bool = False, tqdm_kwargs=None
-) -> tuple[list[Path], list[Path], list[Path], Path, Path, Path, Path, Path]:
-=======
     cfg: DisplacementWorkflow,
     debug: bool = False,
     max_workers: int = 1,
     tqdm_kwargs=None,
-) -> tuple[list[Path], list[Path], Path, Path, Path, Path, Path]:
->>>>>>> 1e15521c
+) -> tuple[list[Path], list[Path], list[Path], Path, Path, Path, Path, Path]:
     """Run the displacement workflow on a stack of SLCs.
 
     Parameters
