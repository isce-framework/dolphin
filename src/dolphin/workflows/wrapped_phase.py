--- conflicted
+++ resolved
@@ -139,7 +139,6 @@
     pl_path = cfg.phase_linking._directory
     pl_path.mkdir(parents=True, exist_ok=True)
 
-<<<<<<< HEAD
     # Mark any files beginning with "compressed" as compressed
     is_compressed = ["compressed" in str(f).lower() for f in input_file_list]
     input_dates = _get_input_dates(
@@ -158,8 +157,6 @@
         input_dates,
     )
 
-=======
->>>>>>> 4f78c481
     ministack_planner = stack.MiniStackPlanner(
         file_list=input_file_list,
         dates=input_dates,
@@ -169,24 +166,6 @@
         reference_idx=reference_idx,
     )
 
-<<<<<<< HEAD
-    # ipdb.set_trace()
-
-    # Make the nodata mask from the polygons, if we're using OPERA CSLCs
-    non_compressed_slcs = [
-        f for f, is_comp in zip(input_file_list, is_compressed) if not is_comp
-    ]
-    try:
-        nodata_mask_file = cfg.work_directory / "nodata_mask.tif"
-        make_nodata_mask(
-            non_compressed_slcs, out_file=nodata_mask_file, buffer_pixels=200
-        )
-    except Exception as e:
-        logger.warning(f"Could not make nodata mask: {e}")
-        nodata_mask_file = None
-
-=======
->>>>>>> 4f78c481
     phase_linked_slcs = sorted(pl_path.glob("2*.tif"))
     if len(phase_linked_slcs) > 0:
         logger.info(f"Skipping EVD step, {len(phase_linked_slcs)} files already exist")
@@ -252,15 +231,16 @@
     logger.info(f"Creating virtual interferograms from {len(phase_linked_slcs)} files")
     # TODO: with manual indexes, this may be split into 2 and redone
     ifg_file_list: list[Path] = []
-    for _idx in manual_reference_idxs:
-        ifg_file_list.extend(
-            create_ifgs(
-                ifg_network,
-                phase_linked_slcs,
-                any(is_compressed),
-                reference_date,
+    if manual_reference_idxs:
+        for _idx in manual_reference_idxs:
+            ifg_file_list.extend(
+                create_ifgs(
+                    ifg_network,
+                    phase_linked_slcs,
+                    any(is_compressed),
+                    reference_date,
+                )
             )
-        )
     return (
         ifg_file_list,
         comp_slc_list,
@@ -445,29 +425,6 @@
     ]
 
 
-<<<<<<< HEAD
-def _get_nearest_idxs(
-    input_dates: Sequence[datetime.datetime],
-    selected_dates: Sequence[datetime.datetime],
-) -> list[int]:
-    """Find the indices nearest to `selected_dates` within `input_dates`."""
-    nearest_idxs = []
-    sorted_inputs = sorted(input_dates)
-    for d in selected_dates:
-        if not sorted_inputs[0] <= d <= sorted_inputs[-1]:
-            msg = f"Request {d} falls outside of input range: "
-            msg += f"{sorted_inputs[0]}, {sorted_inputs[-1]}"
-            raise ValueError(msg)
-
-    for selected_date in selected_dates:
-        nearest_idx = min(
-            range(len(input_dates)),
-            key=lambda i: abs((input_dates[i] - selected_date).total_seconds()),
-        )
-        nearest_idxs.append(nearest_idx)
-
-    return nearest_idxs
-=======
 def _get_mask(
     output_dir: Path,
     output_bounds: Bbox | tuple[float, float, float, float] | None,
@@ -513,4 +470,26 @@
         mask_filename = nodata_mask_file
 
     return mask_filename
->>>>>>> 4f78c481
+
+
+def _get_nearest_idxs(
+    input_dates: Sequence[datetime.datetime],
+    selected_dates: Sequence[datetime.datetime],
+) -> list[int]:
+    """Find the indices nearest to `selected_dates` within `input_dates`."""
+    nearest_idxs = []
+    sorted_inputs = sorted(input_dates)
+    for d in selected_dates:
+        if not sorted_inputs[0] <= d <= sorted_inputs[-1]:
+            msg = f"Request {d} falls outside of input range: "
+            msg += f"{sorted_inputs[0]}, {sorted_inputs[-1]}"
+            raise ValueError(msg)
+
+    for selected_date in selected_dates:
+        nearest_idx = min(
+            range(len(input_dates)),
+            key=lambda i: abs((input_dates[i] - selected_date).total_seconds()),
+        )
+        nearest_idxs.append(nearest_idx)
+
+    return nearest_idxs