from __future__ import annotations

import datetime
import logging
import time
from pathlib import Path
from typing import Optional, Sequence, cast

from opera_utils import get_dates, make_nodata_mask

from dolphin import Bbox, Filename, interferogram, masking, ps
from dolphin._log import log_runtime, setup_logging
from dolphin.io import VRTStack
from dolphin.utils import get_nearest_date_idx
from dolphin.workflows import UnwrapMethod

from . import InterferogramNetwork, sequential
from .config import DisplacementWorkflow

logger = logging.getLogger("dolphin")


@log_runtime
def run(
<<<<<<< HEAD
<<<<<<< Updated upstream
    cfg: DisplacementWorkflow,
    debug: bool = False,
    max_workers: int = 1,
    tqdm_kwargs=None,
) -> tuple[list[Path], list[Path], Path, Path, Path, Path, Path]:
=======
    cfg: DisplacementWorkflow, debug: bool = False, tqdm_kwargs=None
) -> tuple[
    list[Path], list[Path], list[Path], list[Path], Path, Path, Path, Path, Path
]:
>>>>>>> Stashed changes
=======
    cfg: DisplacementWorkflow, debug: bool = False, tqdm_kwargs=None
) -> tuple[list[Path], list[Path], list[Path], Path, Path, Path, Path, Path]:
>>>>>>> 86dc006c
    """Run the displacement workflow on a stack of SLCs.

    Parameters
    ----------
    cfg : DisplacementWorkflow
        [`DisplacementWorkflow`][dolphin.workflows.config.DisplacementWorkflow] object
        for controlling the workflow.
    debug : bool, optional
        Enable debug logging, by default False.
    max_workers : int, optional
        Number of workers to use to process blocks during phase linking, by default 1.
    tqdm_kwargs : dict, optional
        dict of arguments to pass to `tqdm` (e.g. `position=n` for n parallel bars)
        See https://tqdm.github.io/docs/tqdm/#tqdm-objects for all options.

    Returns
    -------
    ifg_file_list : list[Path]
        list of Paths to virtual interferograms created.
    crlb_files : list[Path]
        Paths to the output Cramer Rao Lower Bound (CRLB) files.
    comp_slc_file_list : list[Path]
        Paths to the compressed SLC files created from each ministack.
    temp_coh_file : Path
        Path to temporal coherence file created.
        In the case of a single phase linking step, this is from one phase linking step.
        In the case of sequential phase linking, this is the average of all ministacks.
    ps_looked_file : Path
        The multilooked boolean persistent scatterer file.
    amp_disp_looked_file : Path
        The multilooked amplitude dispersion file.
    shp_count_file : Path
        Path to the created SHP counts file.

    """
    t0 = time.perf_counter()
    setup_logging(debug=debug, filename=cfg.log_file)
    if tqdm_kwargs is None:
        tqdm_kwargs = {}
    work_dir = cfg.work_directory
    logger.info("Running wrapped phase estimation in %s", work_dir)

    input_file_list = cfg.cslc_file_list

    # #############################################
    # Make a VRT pointing to the input SLC files
    # #############################################
    subdataset = cfg.input_options.subdataset
    vrt_stack = VRTStack(
        input_file_list,
        subdataset=subdataset,
        outfile=cfg.work_directory / "slc_stack.vrt",
    )

    # Mark any files beginning with "compressed" as compressed
    is_compressed = ["compressed" in str(f).lower() for f in input_file_list]

    non_compressed_slcs = [
        f
        for f, is_comp in zip(input_file_list, is_compressed, strict=False)
        if not is_comp
    ]
    layover_shadow_mask = (
        cfg.layover_shadow_mask_files[0] if cfg.layover_shadow_mask_files else None
    )
    # Create a mask file from input bounding polygons and/or specified output bounds
    mask_filename = _get_mask(
        output_dir=cfg.work_directory,
        output_bounds=cfg.output_options.bounds,
        output_bounds_wkt=cfg.output_options.bounds_wkt,
        output_bounds_epsg=cfg.output_options.bounds_epsg,
        like_filename=vrt_stack.outfile,
        layover_shadow_mask=layover_shadow_mask,
        cslc_file_list=non_compressed_slcs,
        subdataset=subdataset,
    )

    nodata_mask = masking.load_mask_as_numpy(mask_filename) if mask_filename else None
    # ###############
    # PS selection
    # ###############
    ps_output = cfg.ps_options._output_file
    ps_output.parent.mkdir(parents=True, exist_ok=True)
    if ps_output.exists():
        logger.info(f"Skipping making existing PS file {ps_output}")
    else:
        logger.info(f"Creating persistent scatterer file {ps_output}")
        try:
            existing_amp: Optional[Path] = cfg.amplitude_mean_files[0]
            existing_disp: Optional[Path] = cfg.amplitude_dispersion_files[0]
        except IndexError:
            existing_amp = existing_disp = None

        kwargs = tqdm_kwargs | {"desc": f"PS ({ps_output.parent})"}
        ps.create_ps(
            reader=vrt_stack,
            like_filename=vrt_stack.outfile,
            output_file=ps_output,
            output_amp_mean_file=cfg.ps_options._amp_mean_file,
            output_amp_dispersion_file=cfg.ps_options._amp_dispersion_file,
            amp_dispersion_threshold=cfg.ps_options.amp_dispersion_threshold,
            existing_amp_dispersion_file=existing_disp,
            nodata_mask=nodata_mask,
            existing_amp_mean_file=existing_amp,
            block_shape=cfg.worker_settings.block_shape,
            **kwargs,
        )

    # Save a looked version of the PS mask too
    strides_dict = cfg.output_options.strides.model_dump()
    ps_looked_file, amp_disp_looked_file = ps.multilook_ps_files(
        strides=strides_dict,
        ps_mask_file=cfg.ps_options._output_file,
        amp_dispersion_file=cfg.ps_options._amp_dispersion_file,
    )

    # #########################
    # phase linking/EVD step
    # #########################
    pl_path = cfg.phase_linking._directory
    pl_path.mkdir(parents=True, exist_ok=True)

    input_dates = _get_input_dates(
        input_file_list, is_compressed, cfg.input_options.cslc_date_fmt
    )

    extra_reference_date = cfg.output_options.extra_reference_date
    if extra_reference_date:
        new_compressed_slc_reference_idx = get_nearest_date_idx(
            [date_tup[0] for date_tup in input_dates], extra_reference_date
        )
    else:
        new_compressed_slc_reference_idx = None

    phase_linked_slcs = sorted(pl_path.glob("2*.tif"))
    if len(phase_linked_slcs) > 0:
        logger.info(f"Skipping EVD step, {len(phase_linked_slcs)} files already exist")
        comp_slc_list = sorted(pl_path.glob("compressed*tif"))
        temp_coh_file = next(pl_path.glob("temporal_coherence*tif"))
        shp_count_file = next(pl_path.glob("shp_count*tif"))
        similarity_file = next(pl_path.glob("*similarity*tif"))
<<<<<<< HEAD
<<<<<<< Updated upstream
=======
        crlb_files = sorted(pl_path.rglob("crlb*tif"))
        closure_phase_files = sorted(pl_path.rglob("closure_phase*tif"))
>>>>>>> Stashed changes
=======
        crlb_files = sorted(pl_path.rglob("crlb*tif"))
>>>>>>> 86dc006c
    else:
        logger.info(f"Running sequential EMI step in {pl_path}")
        kwargs = tqdm_kwargs | {"desc": f"Phase linking ({pl_path})"}

        # Figure out if we should compute phase similarity based on single-ref,
        # or using nearest-3 interferograms
        is_single_ref = _is_single_reference_network(
            cfg.interferogram_network, cfg.unwrap_options.unwrap_method
        )
        similarity_nearest_n = None if is_single_ref else 3

        # TODO: Need a good way to store the nslc attribute in the PS file...
        # If we pre-compute it from some big stack, we need to use that for SHP
        # finding, not use the size of `slc_vrt_file`
        shp_nslc = None
        (
            phase_linked_slcs,
<<<<<<< HEAD
<<<<<<< Updated upstream
=======
            crlb_files,
            closure_phase_files,
>>>>>>> Stashed changes
=======
            crlb_files,
>>>>>>> 86dc006c
            comp_slc_list,
            temp_coh_file,
            shp_count_file,
            similarity_file,
        ) = sequential.run_wrapped_phase_sequential(
            slc_vrt_stack=vrt_stack,
            output_folder=pl_path,
            ministack_size=cfg.phase_linking.ministack_size,
            output_reference_idx=cfg.phase_linking.output_reference_idx,
            new_compressed_reference_idx=new_compressed_slc_reference_idx,
            half_window=cfg.phase_linking.half_window.model_dump(),
            strides=strides_dict,
            use_evd=cfg.phase_linking.use_evd,
            beta=cfg.phase_linking.beta,
            zero_correlation_threshold=cfg.phase_linking.zero_correlation_threshold,
            mask_file=mask_filename,
            ps_mask_file=ps_output,
            amp_mean_file=cfg.ps_options._amp_mean_file,
            amp_dispersion_file=cfg.ps_options._amp_dispersion_file,
            shp_method=cfg.phase_linking.shp_method,
            shp_alpha=cfg.phase_linking.shp_alpha,
            shp_nslc=shp_nslc,
            baseline_lag=cfg.phase_linking.baseline_lag,
            compressed_slc_plan=cfg.phase_linking.compressed_slc_plan,
            similarity_nearest_n=similarity_nearest_n,
            cslc_date_fmt=cfg.input_options.cslc_date_fmt,
            block_shape=cfg.worker_settings.block_shape,
            max_workers=max_workers,
            **kwargs,
        )
    # Dump the used options for JSON parsing
    logger.info(
        "wrapped_phase complete",
        extra={
            "elapsed": time.perf_counter() - t0,
            "phase_linking_options": cfg.phase_linking.model_dump(mode="json"),
        },
    )

    # ###################################################
    # Form interferograms from estimated wrapped phase
    # ###################################################

    ifg_network = cfg.interferogram_network
    existing_ifgs = list(ifg_network._directory.glob("*.int.vrt"))
    if len(existing_ifgs) > 0:
        logger.info(f"Skipping interferogram step, {len(existing_ifgs)} exists")
        return (
            existing_ifgs,
<<<<<<< HEAD
<<<<<<< Updated upstream
=======
            crlb_files,
            closure_phase_files,
>>>>>>> Stashed changes
=======
            crlb_files,
>>>>>>> 86dc006c
            comp_slc_list,
            temp_coh_file,
            ps_looked_file,
            amp_disp_looked_file,
            shp_count_file,
            similarity_file,
        )

    logger.info(f"Creating virtual interferograms from {len(phase_linked_slcs)} files")
    num_ccslc = sum(is_compressed)
    ref_idx = cfg.phase_linking.output_reference_idx or max(0, num_ccslc - 1)

    def base_phase_date(filename):
        """Get the base phase of either real of compressed slcs."""
        return get_dates(filename, fmt=cfg.input_options.cslc_date_fmt)[0]

    reference_date = [base_phase_date(f) for f in input_file_list][ref_idx]

    # TODO: remove this bad back to get around spurt's required input
    # Reading direct nearest-3 ifgs is not working due to some slicing problem
    # so we need to just give it single reference ifgs, all referenced to the beginning
    # of the stack
    # For spurt / networks of unwrapping, we ignore this this "changeover" date
    # It will get applied in the `timeseries/` step
    is_using_spurt = cfg.unwrap_options.unwrap_method == UnwrapMethod.SPURT
    # Same thing for nearest-N interferograms: we just form then normally, then
    # do a final, post-timeseries re-reference.
    is_using_short_baseline_ifgs = cfg.interferogram_network.max_bandwidth is not None

    if is_using_spurt or is_using_short_baseline_ifgs:
        extra_reference_date = None
    else:
        extra_reference_date = cfg.output_options.extra_reference_date

    ifg_file_list: list[Path] = []
    ifg_file_list = create_ifgs(
        interferogram_network=ifg_network,
        phase_linked_slcs=phase_linked_slcs,
        contained_compressed_slcs=any(is_compressed),
        reference_date=reference_date,
        extra_reference_date=extra_reference_date,
        file_date_fmt=cfg.input_options.cslc_date_fmt,
    )
    return (
        ifg_file_list,
<<<<<<< HEAD
<<<<<<< Updated upstream
=======
        crlb_files,
        closure_phase_files,
>>>>>>> Stashed changes
=======
        crlb_files,
>>>>>>> 86dc006c
        comp_slc_list,
        temp_coh_file,
        ps_looked_file,
        amp_disp_looked_file,
        shp_count_file,
        similarity_file,
    )


def create_ifgs(
    interferogram_network: InterferogramNetwork,
    phase_linked_slcs: Sequence[Path],
    contained_compressed_slcs: bool,
    reference_date: datetime.datetime,
    extra_reference_date: datetime.datetime | None = None,
    dry_run: bool = False,
    file_date_fmt: str = "%Y%m%d",
) -> list[Path]:
    """Create the list of interferograms for the `phase_linked_slcs`.

    Parameters
    ----------
    interferogram_network : InterferogramNetwork
        Parameters to determine which ifgs to form.
    phase_linked_slcs : Sequence[Path]
        Paths to phase linked SLCs.
    contained_compressed_slcs : bool
        Flag indicating that the inputs to phase linking contained compressed SLCs.
        Needed because the network must be handled differently if we started with
        compressed SLCs.
    reference_date : datetime.datetime
        Date/datetime of the "base phase" for the `phase_linked_slcs`
    extra_reference_date : datetime.datetime, optional
        If provided, makes another set of interferograms referenced to this
        for all dates later than it.
    dry_run : bool
        Flag indicating that the ifgs should not be written to disk.
        Default = False (ifgs will be created).
    file_date_fmt : str, optional
        The format string to use when parsing the dates from the file names.
        Default is "%Y%m%d".

    Returns
    -------
    list[Path]
        List of output VRTInterferograms

    Raises
    ------
    ValueError
        If invalid parameters are passed which lead to 0 interferograms being formed
    NotImplementedError
        Currently raised for max-temporal-baseline networks when
        `contained_compressed_slcs` is True

    """
    ifg_dir = interferogram_network._directory
    if not dry_run:
        ifg_dir.mkdir(parents=True, exist_ok=True)

    ifg_file_list: list[Path] = []

    secondary_dates = [get_dates(f, fmt=file_date_fmt)[0] for f in phase_linked_slcs]
    # TODO: if we manually set an ifg network (i.e. not rely on spurt),
    # we may still want to just pass it right to `Network`
    if not contained_compressed_slcs and extra_reference_date is None:
        # When no compressed SLCs/extra reference were passed in to the config,
        # we can directly pass options to `Network` and get the ifg list
        network = interferogram.Network(
            slc_list=phase_linked_slcs,
            reference_idx=interferogram_network.reference_idx,
            max_bandwidth=interferogram_network.max_bandwidth,
            max_temporal_baseline=interferogram_network.max_temporal_baseline,
            indexes=interferogram_network.indexes,
            outdir=ifg_dir,
            write=not dry_run,
            verify_slcs=not dry_run,
        )
        if len(network.ifg_list) == 0:
            msg = "No interferograms were created"
            raise ValueError(msg)
        ifg_file_list = [ifg.path for ifg in network.ifg_list]  # type: ignore[misc]
        assert all(p is not None for p in ifg_file_list)

        return ifg_file_list

    # When we started with compressed SLCs, we need to do some extra work to get the
    # interferograms we want.
    # The total SLC phases we have to work with are
    # 1. reference date (might be before any dates in the filenames)
    # 2. the secondary of all phase-linked SLCs (which are the names of the files)
    if extra_reference_date is None:
        # To get the ifgs from the reference date to secondary(conj), this means
        # a `.conj()` on the phase-linked SLCs (currently `day1.conj() * day2`)
        single_ref_ifgs = [
            interferogram.convert_pl_to_ifg(
                f, reference_date=reference_date, output_dir=ifg_dir, dry_run=dry_run
            )
            for f in phase_linked_slcs
        ]
    else:
        manual_reference_idx = get_nearest_date_idx(
            secondary_dates, extra_reference_date
        )
        # The first part simply takes a `.conj()` of the phase linking outputs
        single_ref_ifgs = [
            interferogram.convert_pl_to_ifg(
                f,
                reference_date=reference_date,  # this is the `phase_linking.output_idx`
                output_dir=ifg_dir,
                dry_run=dry_run,
            )
            for f in phase_linked_slcs[: manual_reference_idx + 1]
        ]
        # the second part now uses the "extra" date as the ifg reference
        extra_ref_file = phase_linked_slcs[manual_reference_idx]
        for f in phase_linked_slcs[manual_reference_idx + 1 :]:
            v = interferogram.VRTInterferogram(
                ref_slc=extra_ref_file,
                sec_slc=f,
                outdir=ifg_dir,
                write=not dry_run,
                verify_slcs=not dry_run,
            )
            single_ref_ifgs.append(v.path)  # type: ignore[arg-type]

    if interferogram_network.indexes and interferogram_network.indexes == [(0, -1)]:
        ifg_file_list.append(single_ref_ifgs[-1])
        # XXX Fix this hack for later
        # # This isn't really what we want here, the logic is different than Network:
        # ifgs = [
        #     (single_ref_ifgs[ref_idx], single_ref_ifgs[sec_idx])
        #     for ref_idx, sec_idx in interferogram_network.indexes
        # ]
        # ifg_file_list.extend(ifgs)

    if interferogram_network.reference_idx == 0:
        ifg_file_list.extend(single_ref_ifgs)

    # For other networks, we have to combine other ones formed from the `Network`
    # Say we had inputs like:
    #  compressed_1_2_3 , slc_4, slc_5, slc_6
    # the compressed one is referenced to "1"
    # There will be 3 PL outputs for days 4, 5, 6, referenced to day "1":
    # (1, 4), (1, 5), (1, 6)
    # If we requested max-bw-2 interferograms, we want
    # (1, 4), (1, 5), (4, 5), (4, 6), (5, 6)
    # (the same as though we had normal SLCs (1, 4, 5, 6) )
    if interferogram_network.max_bandwidth is not None:
        max_b = interferogram_network.max_bandwidth
        # Max bandwidth is easier: take the first `max_b` from `phase_linked_slcs`
        # (which are the (ref_date, ...) interferograms),...
        ifgs_ref_date = single_ref_ifgs[:max_b]
        # ...then combine it with the results from the `Network`
        network_rest = interferogram.Network(
            slc_list=phase_linked_slcs,
            max_bandwidth=max_b,
            outdir=ifg_dir,
            # Manually specify the dates, which come from the names of phase_linked_slcs
            dates=secondary_dates,
            write=not dry_run,
            verify_slcs=not dry_run,
        )
        # Using `cast` to assert that the paths are not None
        ifgs_others = cast(list[Path], [ifg.path for ifg in network_rest.ifg_list])

        ifg_file_list.extend(ifgs_ref_date + ifgs_others)

    if interferogram_network.max_temporal_baseline is not None:
        # Other types: TODO
        msg = (
            "max-temporal-baseline networks not yet supported when "
            " starting with compressed SLCs"
        )
        raise NotImplementedError(msg)

    # Dedupe, in case different options made the same ifg
    requested_ifgs = set(ifg_file_list)
    # remove ones we aren't using (in the case of a single index)
    written_ifgs = set(ifg_dir.glob("*.int*"))
    for p in written_ifgs - requested_ifgs:
        p.unlink()

    if len(set(get_dates(ifg_file_list[0], fmt=file_date_fmt))) == 1:
        same_date_ifg = ifg_file_list.pop(0)
        same_date_ifg.unlink()
    return ifg_file_list


def _get_input_dates(
    input_file_list: Sequence[Path], is_compressed: Sequence[bool], date_fmt: str
) -> list[list[datetime.datetime]]:
    input_dates = [get_dates(f, fmt=date_fmt) for f in input_file_list]
    # For any that aren't compressed, take the first date.
    # this is because the official product name of OPERA/Sentinel1 has both
    # "acquisition_date" ... "generation_date" in the filename
    # For compressed, we want the first 3 dates: (base phase, start, end)
    # TODO: this is a bit hacky, perhaps we can make this some input option
    # so that the user can specify how to get dates from their files (or even
    # directly pass in dates?)
    return [
        dates[:1] if not is_comp else dates[:3]
        for dates, is_comp in zip(input_dates, is_compressed, strict=False)
    ]


def _get_mask(
    output_dir: Path,
    output_bounds: Bbox | tuple[float, float, float, float] | None,
    output_bounds_wkt: str | None,
    output_bounds_epsg: int | None,
    like_filename: Filename,
    layover_shadow_mask: Filename | None,
    cslc_file_list: Sequence[Filename],
    subdataset: str | None = None,
) -> Path | None:
    # Make the nodata mask from the polygons, if we're using OPERA CSLCs
    mask_files: list[Path] = []
    try:
        nodata_mask_file = output_dir / "nodata_mask.tif"
        make_nodata_mask(
            opera_file_list=cslc_file_list,
            out_file=nodata_mask_file,
            buffer_pixels=800,
            dset_name=subdataset,
        )
        mask_files.append(nodata_mask_file)
    except Exception as e:
        logger.warning(f"Could not make nodata mask: {e}")
        nodata_mask_file = None

    # Also mask outside the area of interest if we've specified a small bounds
    if output_bounds is not None or output_bounds_wkt is not None:
        if output_bounds_epsg is None:
            raise ValueError("Must supply output_bounds_epsg for bounds")
        # Make a mask just from the bounds
        bounds_mask_filename = output_dir / "bounds_mask.tif"
        masking.create_bounds_mask(
            bounds=output_bounds,
            bounds_wkt=output_bounds_wkt,
            bounds_epsg=output_bounds_epsg,
            output_filename=bounds_mask_filename,
            like_filename=like_filename,
        )
        mask_files.append(bounds_mask_filename)

    if layover_shadow_mask is not None:
        mask_files.append(Path(layover_shadow_mask))

    if not mask_files:
        return None

    combined_mask_filename = output_dir / "combined_mask.tif"
    if not combined_mask_filename.exists():
        masking.combine_mask_files(
            mask_files=mask_files,
            output_file=combined_mask_filename,
            output_convention=masking.MaskConvention.ZERO_IS_NODATA,
        )
    return combined_mask_filename


def _is_single_reference_network(
    ifg_network: InterferogramNetwork, unwrap_method: UnwrapMethod
):
    return (
        unwrap_method != UnwrapMethod.SPURT
        and ifg_network.max_bandwidth is None
        and ifg_network.max_temporal_baseline is None
    )<|MERGE_RESOLUTION|>--- conflicted
+++ resolved
@@ -22,23 +22,13 @@
 
 @log_runtime
 def run(
-<<<<<<< HEAD
-<<<<<<< Updated upstream
     cfg: DisplacementWorkflow,
     debug: bool = False,
     max_workers: int = 1,
     tqdm_kwargs=None,
-) -> tuple[list[Path], list[Path], Path, Path, Path, Path, Path]:
-=======
-    cfg: DisplacementWorkflow, debug: bool = False, tqdm_kwargs=None
 ) -> tuple[
     list[Path], list[Path], list[Path], list[Path], Path, Path, Path, Path, Path
 ]:
->>>>>>> Stashed changes
-=======
-    cfg: DisplacementWorkflow, debug: bool = False, tqdm_kwargs=None
-) -> tuple[list[Path], list[Path], list[Path], Path, Path, Path, Path, Path]:
->>>>>>> 86dc006c
     """Run the displacement workflow on a stack of SLCs.
 
     Parameters
@@ -180,15 +170,8 @@
         temp_coh_file = next(pl_path.glob("temporal_coherence*tif"))
         shp_count_file = next(pl_path.glob("shp_count*tif"))
         similarity_file = next(pl_path.glob("*similarity*tif"))
-<<<<<<< HEAD
-<<<<<<< Updated upstream
-=======
         crlb_files = sorted(pl_path.rglob("crlb*tif"))
         closure_phase_files = sorted(pl_path.rglob("closure_phase*tif"))
->>>>>>> Stashed changes
-=======
-        crlb_files = sorted(pl_path.rglob("crlb*tif"))
->>>>>>> 86dc006c
     else:
         logger.info(f"Running sequential EMI step in {pl_path}")
         kwargs = tqdm_kwargs | {"desc": f"Phase linking ({pl_path})"}
@@ -206,15 +189,8 @@
         shp_nslc = None
         (
             phase_linked_slcs,
-<<<<<<< HEAD
-<<<<<<< Updated upstream
-=======
             crlb_files,
             closure_phase_files,
->>>>>>> Stashed changes
-=======
-            crlb_files,
->>>>>>> 86dc006c
             comp_slc_list,
             temp_coh_file,
             shp_count_file,
@@ -264,15 +240,8 @@
         logger.info(f"Skipping interferogram step, {len(existing_ifgs)} exists")
         return (
             existing_ifgs,
-<<<<<<< HEAD
-<<<<<<< Updated upstream
-=======
             crlb_files,
             closure_phase_files,
->>>>>>> Stashed changes
-=======
-            crlb_files,
->>>>>>> 86dc006c
             comp_slc_list,
             temp_coh_file,
             ps_looked_file,
@@ -318,15 +287,8 @@
     )
     return (
         ifg_file_list,
-<<<<<<< HEAD
-<<<<<<< Updated upstream
-=======
         crlb_files,
         closure_phase_files,
->>>>>>> Stashed changes
-=======
-        crlb_files,
->>>>>>> 86dc006c
         comp_slc_list,
         temp_coh_file,
         ps_looked_file,
