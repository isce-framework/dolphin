--- conflicted
+++ resolved
@@ -3,12 +3,9 @@
 from __future__ import annotations
 
 import logging
-<<<<<<< Updated upstream
 from collections import deque
+from collections.abc import Callable
 from concurrent.futures import ThreadPoolExecutor
-=======
-from collections.abc import Callable
->>>>>>> Stashed changes
 from dataclasses import dataclass
 from pathlib import Path
 from typing import Optional
@@ -121,16 +118,10 @@
         like_filename=like_filename,
     )
 
-<<<<<<< HEAD
-<<<<<<< Updated upstream
-=======
-=======
->>>>>>> 86dc006c
     crlb_output_folder = output_folder / "crlb"
     crlb_output_folder.mkdir(exist_ok=True)
     phase_linked_crlb_files = setup_output_folder(
         ministack=ministack,
-<<<<<<< HEAD
         name_generator=_name_crlbs,
         strides=strides,
         output_folder=crlb_output_folder,
@@ -147,16 +138,6 @@
         like_filename=like_filename,
     )
 
->>>>>>> Stashed changes
-=======
-        strides=strides,
-        dtype="float32",
-        output_folder=crlb_output_folder,
-        like_filename=vrt_stack.outfile,
-        nodata=0,
-    )
-
->>>>>>> 86dc006c
     comp_slc_info = ministack.get_compressed_slc_info()
 
     # Use the real-SLC date range for output file naming
@@ -294,44 +275,6 @@
         np.nan_to_num(pl_output.cpx_phase, copy=False)
         np.nan_to_num(pl_output.temp_coh, copy=False)
 
-        # Save each of the MLE estimates (ignoring those corresponding to
-        # compressed SLCs indexes)
-        assert len(pl_output.cpx_phase[first_real_slc_idx:]) == len(
-            phase_linked_slc_files
-        )
-
-<<<<<<< HEAD
-<<<<<<< Updated upstream
-=======
-=======
->>>>>>> 86dc006c
-        # ### Save results ###
-        for img, f in zip(
-            pl_output.cpx_phase[first_real_slc_idx:, out_trim_rows, out_trim_cols],
-            phase_linked_slc_files,
-            strict=False,
-        ):
-            writer.queue_write(img, f, out_rows.start, out_cols.start)
-        for img, f in zip(
-            pl_output.crlb_std_dev[first_real_slc_idx:, out_trim_rows, out_trim_cols],
-            phase_linked_crlb_files,
-            strict=False,
-        ):
-            writer.queue_write(img, f, out_rows.start, out_cols.start)
-        for img, f in zip(
-            pl_output.crlb_std_dev[first_real_slc_idx:, out_trim_rows, out_trim_cols],
-            phase_linked_crlb_files,
-        ):
-            writer.queue_write(img, f, out_rows.start, out_cols.start)
-
-        # Save closure phases (N-2 images for N dates)
-        for i, closure_file in enumerate(closure_phase_files):
-            closure_img = pl_output.closure_phases[out_trim_rows, out_trim_cols, i]
-            writer.queue_write(
-                closure_img, closure_file, out_rows.start, out_cols.start
-            )
-
->>>>>>> Stashed changes
         # Compress the ministack using only the non-compressed SLCs
         # Get the mean to set as pixel magnitudes
         abs_stack = np.abs(cur_data[first_real_slc_idx:, in_trim_rows, in_trim_cols])
@@ -345,46 +288,34 @@
             reference_idx=ministack.compressed_reference_idx,
         )
 
-<<<<<<< HEAD
+        # Save each of the MLE estimates (ignoring those corresponding to
+        # compressed SLCs indexes)
+        assert len(pl_output.cpx_phase[first_real_slc_idx:]) == len(
+            phase_linked_slc_files
+        )
+        # ### Save results ###
         with write_lock:
             # ### Save results ###
             for img, f in zip(
                 pl_output.cpx_phase[first_real_slc_idx:, out_trim_rows, out_trim_cols],
                 phase_linked_slc_files,
+                strict=True,
             ):
                 writer.queue_write(img, f, out_rows.start, out_cols.start)
-=======
-        # Save the compressed SLC block
-        writer.queue_write(
-            cur_comp_slc,
-            output_files["compressed_slc"].filename,
-            in_no_pad_rows.start,
-            in_no_pad_cols.start,
-            band=1,
-        )
-        # Save the amplitude dispersion of the real SLC data
-        writer.queue_write(
-            cur_amp_dispersion,
-            output_files["compressed_slc"].filename,
-            in_no_pad_rows.start,
-            in_no_pad_cols.start,
-            band=2,
-        )
-
-        # All other outputs are strided (smaller in size)
-        out_datas: dict[str, np.ndarray | None] = {
-            "temporal_coherence": pl_output.temp_coh,
-            "shp_counts": pl_output.shp_counts,
-            "eigenvalues": pl_output.eigenvalues,
-            "estimator": pl_output.estimator,
-            "avg_coh": pl_output.avg_coh,
-        }
-        for key, data in out_datas.items():
-            if data is None:  # May choose to skip some outputs, e.g. "avg_coh"
-                continue
-            output_file = output_files[key]
-            trimmed_data = data[out_trim_rows, out_trim_cols]
->>>>>>> 86dc006c
+            for img, f in zip(
+                pl_output.crlb_std_dev[
+                    first_real_slc_idx:, out_trim_rows, out_trim_cols
+                ],
+                phase_linked_crlb_files,
+                strict=True,
+            ):
+                writer.queue_write(img, f, out_rows.start, out_cols.start)
+            # Save closure phases (N-2 images for N dates)
+            for i, closure_file in enumerate(closure_phase_files):
+                closure_img = pl_output.closure_phases[out_trim_rows, out_trim_cols, i]
+                writer.queue_write(
+                    closure_img, closure_file, out_rows.start, out_cols.start
+                )
 
             # Save the compressed SLC block
             writer.queue_write(
@@ -577,20 +508,10 @@
     # The latter is the tempdir made by @atomic_output
     output_folder.mkdir(exist_ok=True, parents=True)
 
-<<<<<<< Updated upstream
-    start_idx = ministack.first_real_slc_idx
-    date_strs = ministack.get_date_str_list()[start_idx:]
-
-    output_files = []
-    for filename in date_strs:
-        slc_name = Path(filename).stem
-        output_path = output_folder / f"{slc_name}.slc.tif"
-=======
     filenames = name_generator(ministack)
     output_files = []
     for filename in filenames:
         output_path = output_folder / filename
->>>>>>> Stashed changes
 
         io.write_arr(
             arr=None,
@@ -602,17 +523,6 @@
             strides=strides,
             nodata=nodata,
         )
-<<<<<<< Updated upstream
-
-<<<<<<< HEAD
-        phase_linked_slc_files.append(output_path)
-    return phase_linked_slc_files
-=======
         output_files.append(output_path)
 
-    return output_files
->>>>>>> Stashed changes
-=======
-        output_files.append(output_path)
-    return output_files
->>>>>>> 86dc006c
+    return output_files