--- conflicted
+++ resolved
@@ -7,6 +7,7 @@
 from concurrent.futures import ThreadPoolExecutor
 from dataclasses import dataclass
 from pathlib import Path
+from threading import Lock
 from typing import Optional
 
 import numpy as np
@@ -188,8 +189,6 @@
         # loader.queue_read(in_rows, in_cols)
         blocks.append(b)
     ###########################
-    from threading import Lock
-
     write_lock = Lock()
     read_lock = Lock()
 
@@ -268,21 +267,6 @@
             phase_linked_slc_files
         )
 
-<<<<<<< HEAD
-        # ### Save results ###
-        for img, f in zip(
-            pl_output.cpx_phase[first_real_slc_idx:, out_trim_rows, out_trim_cols],
-            phase_linked_slc_files,
-        ):
-            writer.queue_write(img, f, out_rows.start, out_cols.start)
-        for img, f in zip(
-            pl_output.crlb_std_dev[first_real_slc_idx:, out_trim_rows, out_trim_cols],
-            phase_linked_crlb_files,
-        ):
-            writer.queue_write(img, f, out_rows.start, out_cols.start)
-
-=======
->>>>>>> 1e15521c
         # Compress the ministack using only the non-compressed SLCs
         # Get the mean to set as pixel magnitudes
         abs_stack = np.abs(cur_data[first_real_slc_idx:, in_trim_rows, in_trim_cols])
@@ -296,38 +280,6 @@
             reference_idx=ministack.compressed_reference_idx,
         )
 
-<<<<<<< HEAD
-        # Save the compressed SLC block
-        writer.queue_write(
-            cur_comp_slc,
-            output_files["compressed_slc"].filename,
-            in_no_pad_rows.start,
-            in_no_pad_cols.start,
-            band=1,
-        )
-        # Save the amplitude dispersion of the real SLC data
-        writer.queue_write(
-            cur_amp_dispersion,
-            output_files["compressed_slc"].filename,
-            in_no_pad_rows.start,
-            in_no_pad_cols.start,
-            band=2,
-        )
-
-        # All other outputs are strided (smaller in size)
-        out_datas: dict[str, np.ndarray | None] = {
-            "temporal_coherence": pl_output.temp_coh,
-            "shp_counts": pl_output.shp_counts,
-            "eigenvalues": pl_output.eigenvalues,
-            "estimator": pl_output.estimator,
-            "avg_coh": pl_output.avg_coh,
-        }
-        for key, data in out_datas.items():
-            if data is None:  # May choose to skip some outputs, e.g. "avg_coh"
-                continue
-            output_file = output_files[key]
-            trimmed_data = data[out_trim_rows, out_trim_cols]
-=======
         with write_lock:
             # ### Save results ###
             for img, f in zip(
@@ -335,7 +287,13 @@
                 phase_linked_slc_files,
             ):
                 writer.queue_write(img, f, out_rows.start, out_cols.start)
->>>>>>> 1e15521c
+            for img, f in zip(
+                pl_output.crlb_std_dev[
+                    first_real_slc_idx:, out_trim_rows, out_trim_cols
+                ],
+                phase_linked_crlb_files,
+            ):
+                writer.queue_write(img, f, out_rows.start, out_cols.start)
 
             # Save the compressed SLC block
             writer.queue_write(
