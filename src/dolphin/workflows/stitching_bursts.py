--- conflicted
+++ resolved
@@ -27,18 +27,10 @@
     """List of Paths to the stitched interferograms."""
     interferometric_corr_paths: list[Path]
     """List of Paths to interferometric correlation files created."""
-<<<<<<< HEAD
-<<<<<<< Updated upstream
-=======
     crlb_paths: list[Path]
     """List of Paths to Cramer Rao Lower Bound (CRLB) files created."""
     closure_phase_files: list[Path]
     """List of Paths to closure phase files created."""
->>>>>>> Stashed changes
-=======
-    crlb_paths: list[Path]
-    """List of Paths to Cramer Rao Lower Bound (CRLB) files created."""
->>>>>>> 86dc006c
     temp_coh_file: Path
     """Path to temporal correlation file created."""
     ps_file: Path
@@ -56,15 +48,8 @@
     ifg_file_list: Sequence[Path],
     temp_coh_file_list: Sequence[Path],
     ps_file_list: Sequence[Path],
-<<<<<<< HEAD
-<<<<<<< Updated upstream
-=======
     crlb_file_list: Sequence[Path],
     closure_phase_file_list: Sequence[Path],
->>>>>>> Stashed changes
-=======
-    crlb_file_list: Sequence[Path],
->>>>>>> 86dc006c
     amp_dispersion_list: Sequence[Path],
     shp_count_file_list: Sequence[Path],
     similarity_file_list: Sequence[Path],
@@ -86,18 +71,10 @@
         Sequence of paths to the temporal coherence files.
     ps_file_list : Sequence[Path]
         Sequence of paths to the (looked) ps mask files.
-<<<<<<< HEAD
-<<<<<<< Updated upstream
-=======
     crlb_file_list : Sequence[Path]
         Sequence of paths to the (looked) Cramer Rao Lower Bound (CRLB) files.
     closure_phase_file_list : Sequence[Path]
         Sequence of paths to the (looked) closure phase files.
->>>>>>> Stashed changes
-=======
-    crlb_file_list : Sequence[Path]
-        Sequence of paths to the (looked) Cramer Rao Lower Bound (CRLB) files.
->>>>>>> 86dc006c
     amp_dispersion_list : Sequence[Path]
         Sequence of paths to the (looked) amplitude dispersion files.
     shp_count_file_list : Sequence[Path]
@@ -184,20 +161,12 @@
             out_bounds_epsg=output_options.bounds_epsg,
         )
 
-<<<<<<< HEAD
-<<<<<<< Updated upstream
-=======
-=======
->>>>>>> 86dc006c
     # Stitch the CRLB estimate files
     date_to_crlb_path = stitching.merge_by_date(
         image_file_list=crlb_file_list,
         file_date_fmt=file_date_fmt,
         output_dir=stitched_ifg_dir,
-<<<<<<< HEAD
-=======
         output_suffix=".tif",
->>>>>>> 86dc006c
         output_prefix="crlb_",
         driver="GTiff",
         out_bounds=out_bounds,
@@ -206,7 +175,6 @@
     )
     stitched_crlb_files = list(date_to_crlb_path.values())
 
-<<<<<<< HEAD
     # Stitch the closure phase files
     date_to_closure_phase_path = stitching.merge_by_date(
         image_file_list=closure_phase_file_list,
@@ -220,9 +188,6 @@
     )
     stitched_closure_phase_files = list(date_to_closure_phase_path.values())
 
->>>>>>> Stashed changes
-=======
->>>>>>> 86dc006c
     # Stitch the amp dispersion files
     stitched_amp_disp_file = stitched_ifg_dir / "amp_dispersion_looked.tif"
     if not stitched_amp_disp_file.exists():
@@ -274,15 +239,8 @@
     return StitchedOutputs(
         stitched_ifg_paths,
         interferometric_corr_paths,
-<<<<<<< HEAD
-<<<<<<< Updated upstream
-=======
         stitched_crlb_files,
         stitched_closure_phase_files,
->>>>>>> Stashed changes
-=======
-        stitched_crlb_files,
->>>>>>> 86dc006c
         stitched_temp_coh_file,
         stitched_ps_file,
         stitched_amp_disp_file,
