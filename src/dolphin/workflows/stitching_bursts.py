"""Stitch burst interferograms (optional) and unwrap them."""

from __future__ import annotations

import logging
from dataclasses import dataclass
from pathlib import Path
from typing import Sequence

from dolphin import stitching
from dolphin._log import log_runtime
from dolphin._overviews import ImageType, create_image_overviews, create_overviews
from dolphin._types import Bbox
from dolphin.interferogram import estimate_interferometric_correlations
<<<<<<< HEAD
=======
from dolphin.io import EXTRA_COMPRESSED_TIFF_OPTIONS, repack_raster
>>>>>>> e6f3f9d5

from .config import OutputOptions

logger = logging.getLogger("dolphin")


@dataclass
class StitchedOutputs:
    """Output rasters from stitching step."""

    ifg_paths: list[Path]
    """List of Paths to the stitched interferograms."""
    interferometric_corr_paths: list[Path]
    """List of Paths to interferometric correlation files created."""
<<<<<<< HEAD
    temp_coh_files: list[Path]
    """List of paths to temporal correlation file created."""
    shp_count_files: list[Path]
    """List of paths to SHP count files created."""
    similarity_files: list[Path]
    """List of paths to cosine similarity files created."""
=======
    crlb_paths: list[Path]
    """List of Paths to Cramer Rao Lower Bound (CRLB) files created."""
    closure_phase_files: list[Path]
    """List of Paths to closure phase files created."""
    temp_coh_file: Path
    """Path to temporal correlation file created."""
>>>>>>> e6f3f9d5
    ps_file: Path
    """Path to ps mask file created."""
    amp_dispersion_file: Path
    """Path to amplitude dispersion file created."""


@log_runtime
def run(
    ifg_file_list: Sequence[Path],
    temp_coh_file_list: Sequence[Path],
    ps_file_list: Sequence[Path],
    crlb_file_list: Sequence[Path],
    closure_phase_file_list: Sequence[Path],
    amp_dispersion_list: Sequence[Path],
    shp_count_file_list: Sequence[Path],
    similarity_file_list: Sequence[Path],
    stitched_ifg_dir: Path,
    output_options: OutputOptions,
    file_date_fmt: str = "%Y%m%d",
    corr_window_size: tuple[int, int] = (11, 11),
    num_workers: int = 3,
) -> StitchedOutputs:
    """Stitch together spatial subsets from phase linking.

    For Sentinel-1 processing, these can be burst-wise interferograms.

    Parameters
    ----------
    ifg_file_list : Sequence[Path]
        Sequence of interferograms files to stitch.
    temp_coh_file_list : Sequence[Path]
        Sequence of paths to the temporal coherence files.
    ps_file_list : Sequence[Path]
        Sequence of paths to the (looked) ps mask files.
    crlb_file_list : Sequence[Path]
        Sequence of paths to the (looked) Cramer Rao Lower Bound (CRLB) files.
    closure_phase_file_list : Sequence[Path]
        Sequence of paths to the (looked) closure phase files.
    amp_dispersion_list : Sequence[Path]
        Sequence of paths to the (looked) amplitude dispersion files.
    shp_count_file_list : Sequence[Path]
        Sequence of paths to the SHP counts files.
    similarity_file_list : Sequence[Path]
        Sequence of paths to the spatial phase cosine similarity files.
    stitched_ifg_dir : Path
        Location to store the output stitched ifgs and correlations
    output_options : OutputOptions
        [`UnwrapWorkflow`][dolphin.workflows.config.OutputOptions] object
        for with parameters for the input/output options
    file_date_fmt : str
        Format of dates contained in filenames.
        default = "%Y%m%d"
    corr_window_size : tuple[int, int]
        Size of moving window (rows, cols) to use for estimating correlation.
        Default = (11, 11)
    num_workers : int
        Number of threads to use for stitching in parallel.
        Default = 3

    Returns
    -------
    stitched_outputs : StitchedOutputs
        [`StitchedOutputs`][dolphin.workflows.stitching_bursts.StitchedOutputs] object
        containing the output stitched ifgs and correlations

    """
    stitched_ifg_dir.mkdir(exist_ok=True, parents=True)
    # Also preps for snaphu, which needs binary format with no nans
    logger.info("Stitching interferograms by date.")
    out_bounds = Bbox(*output_options.bounds) if output_options.bounds else None
    date_to_ifg_path = stitching.merge_by_date(
        image_file_list=ifg_file_list,
        file_date_fmt=file_date_fmt,
        output_dir=stitched_ifg_dir,
        output_suffix=".int.tif",
        out_bounds=out_bounds,
        out_bounds_epsg=output_options.bounds_epsg,
        num_workers=num_workers,
    )
    stitched_ifg_paths = list(date_to_ifg_path.values())

    # Estimate the interferometric correlation from the stitched interferogram
    interferometric_corr_paths = estimate_interferometric_correlations(
        stitched_ifg_paths,
        window_size=corr_window_size,
        num_workers=num_workers,
        options=EXTRA_COMPRESSED_TIFF_OPTIONS,
    )

<<<<<<< HEAD
    # Stitch the temporal coherence files by date
    date_to_temp_coh_path = stitching.merge_by_date(
        image_file_list=temp_coh_file_list,
        file_date_fmt=file_date_fmt,
        output_dir=stitched_ifg_dir,
        output_prefix="temporal_coherence_",
        out_bounds=out_bounds,
        out_bounds_epsg=output_options.bounds_epsg,
        num_workers=num_workers,
    )
    stitched_temp_coh_files = list(date_to_temp_coh_path.values())

    date_to_shp_count_path = stitching.merge_by_date(
        image_file_list=shp_count_file_list,
        file_date_fmt=file_date_fmt,
        output_dir=stitched_ifg_dir,
        output_prefix="shp_count_",
        out_bounds=out_bounds,
        out_bounds_epsg=output_options.bounds_epsg,
        num_workers=num_workers,
    )
    stitched_shp_count_files = list(date_to_shp_count_path.values())

    date_to_similarity_path = stitching.merge_by_date(
        image_file_list=similarity_file_list,
        file_date_fmt=file_date_fmt,
        output_dir=stitched_ifg_dir,
        output_prefix="similarity_",
        out_bounds=out_bounds,
        out_bounds_epsg=output_options.bounds_epsg,
        num_workers=num_workers,
    )
    stitched_similarity_files = list(date_to_similarity_path.values())
=======
    # Stitch the correlation files
    stitched_temp_coh_file = stitched_ifg_dir / "temporal_coherence.tif"
    if not stitched_temp_coh_file.exists():
        stitching.merge_images(
            temp_coh_file_list,
            outfile=stitched_temp_coh_file,
            resample_alg="nearest",
            out_bounds=out_bounds,
            out_bounds_epsg=output_options.bounds_epsg,
            options=EXTRA_COMPRESSED_TIFF_OPTIONS,
        )
        repack_raster(stitched_temp_coh_file, keep_bits=10)
>>>>>>> e6f3f9d5

    # Stitch the looked PS files
    stitched_ps_file = stitched_ifg_dir / "ps_mask_looked.tif"
    if not stitched_ps_file.exists():
        stitching.merge_images(
            ps_file_list,
            outfile=stitched_ps_file,
            out_nodata=255,
            resample_alg="nearest",
            out_bounds=out_bounds,
            out_bounds_epsg=output_options.bounds_epsg,
        )

    # Stitch the CRLB estimate files
    date_to_crlb_path = stitching.merge_by_date(
        image_file_list=crlb_file_list,
        file_date_fmt=file_date_fmt,
        output_dir=stitched_ifg_dir,
        output_suffix=".tif",
        output_prefix="crlb_",
        options=EXTRA_COMPRESSED_TIFF_OPTIONS,
        out_bounds=out_bounds,
        out_bounds_epsg=output_options.bounds_epsg,
        num_workers=num_workers,
    )
    stitched_crlb_files = list(date_to_crlb_path.values())

    # Stitch the closure phase files
    date_to_closure_phase_path = stitching.merge_by_date(
        image_file_list=closure_phase_file_list,
        file_date_fmt=file_date_fmt,
        output_dir=stitched_ifg_dir,
        output_prefix="closure_phase_",
        options=EXTRA_COMPRESSED_TIFF_OPTIONS,
        out_bounds=out_bounds,
        out_bounds_epsg=output_options.bounds_epsg,
        num_workers=num_workers,
    )
    stitched_closure_phase_files = list(date_to_closure_phase_path.values())

    # Stitch the amp dispersion files
    stitched_amp_disp_file = stitched_ifg_dir / "amp_dispersion_looked.tif"
    if not stitched_amp_disp_file.exists():
        stitching.merge_images(
            amp_dispersion_list,
            outfile=stitched_amp_disp_file,
            resample_alg="nearest",
            out_bounds=out_bounds,
            out_bounds_epsg=output_options.bounds_epsg,
        )
<<<<<<< HEAD
=======
        repack_raster(stitched_temp_coh_file, keep_bits=10)

    stitched_shp_count_file = stitched_ifg_dir / "shp_counts.tif"
    if not stitched_shp_count_file.exists():
        stitching.merge_images(
            shp_count_file_list,
            outfile=stitched_shp_count_file,
            resample_alg="nearest",
            out_bounds=out_bounds,
            out_bounds_epsg=output_options.bounds_epsg,
        )

    stitched_similarity_file = stitched_ifg_dir / "similarity.tif"
    if not stitched_similarity_file.exists():
        stitching.merge_images(
            similarity_file_list,
            outfile=stitched_similarity_file,
            options=EXTRA_COMPRESSED_TIFF_OPTIONS,
            resample_alg="nearest",
            out_bounds=out_bounds,
            out_bounds_epsg=output_options.bounds_epsg,
        )
>>>>>>> e6f3f9d5

    if output_options.add_overviews:
        logger.info("Creating overviews for stitched images")
        create_overviews(stitched_ifg_paths, image_type=ImageType.INTERFEROGRAM)
        create_overviews(interferometric_corr_paths, image_type=ImageType.CORRELATION)
        create_overviews(stitched_temp_coh_files, image_type=ImageType.CORRELATION)
        create_overviews(stitched_shp_count_files, image_type=ImageType.PS)
        create_overviews(stitched_similarity_files, image_type=ImageType.CORRELATION)
        create_image_overviews(stitched_ps_file, image_type=ImageType.PS)
<<<<<<< HEAD
=======
        create_overviews(stitched_crlb_files, image_type=ImageType.CORRELATION)
        create_image_overviews(stitched_temp_coh_file, image_type=ImageType.CORRELATION)
>>>>>>> e6f3f9d5
        create_image_overviews(stitched_amp_disp_file, image_type=ImageType.CORRELATION)

    return StitchedOutputs(
        stitched_ifg_paths,
        interferometric_corr_paths,
<<<<<<< HEAD
        stitched_temp_coh_files,
        stitched_shp_count_files,
        stitched_similarity_files,
=======
        stitched_crlb_files,
        stitched_closure_phase_files,
        stitched_temp_coh_file,
>>>>>>> e6f3f9d5
        stitched_ps_file,
        stitched_amp_disp_file,
    )<|MERGE_RESOLUTION|>--- conflicted
+++ resolved
@@ -12,10 +12,7 @@
 from dolphin._overviews import ImageType, create_image_overviews, create_overviews
 from dolphin._types import Bbox
 from dolphin.interferogram import estimate_interferometric_correlations
-<<<<<<< HEAD
-=======
 from dolphin.io import EXTRA_COMPRESSED_TIFF_OPTIONS, repack_raster
->>>>>>> e6f3f9d5
 
 from .config import OutputOptions
 
@@ -30,21 +27,16 @@
     """List of Paths to the stitched interferograms."""
     interferometric_corr_paths: list[Path]
     """List of Paths to interferometric correlation files created."""
-<<<<<<< HEAD
     temp_coh_files: list[Path]
     """List of paths to temporal correlation file created."""
     shp_count_files: list[Path]
     """List of paths to SHP count files created."""
     similarity_files: list[Path]
     """List of paths to cosine similarity files created."""
-=======
     crlb_paths: list[Path]
     """List of Paths to Cramer Rao Lower Bound (CRLB) files created."""
     closure_phase_files: list[Path]
     """List of Paths to closure phase files created."""
-    temp_coh_file: Path
-    """Path to temporal correlation file created."""
->>>>>>> e6f3f9d5
     ps_file: Path
     """Path to ps mask file created."""
     amp_dispersion_file: Path
@@ -134,7 +126,6 @@
         options=EXTRA_COMPRESSED_TIFF_OPTIONS,
     )
 
-<<<<<<< HEAD
     # Stitch the temporal coherence files by date
     date_to_temp_coh_path = stitching.merge_by_date(
         image_file_list=temp_coh_file_list,
@@ -144,6 +135,7 @@
         out_bounds=out_bounds,
         out_bounds_epsg=output_options.bounds_epsg,
         num_workers=num_workers,
+        options=EXTRA_COMPRESSED_TIFF_OPTIONS,
     )
     stitched_temp_coh_files = list(date_to_temp_coh_path.values())
 
@@ -166,22 +158,9 @@
         out_bounds=out_bounds,
         out_bounds_epsg=output_options.bounds_epsg,
         num_workers=num_workers,
+        options=EXTRA_COMPRESSED_TIFF_OPTIONS,
     )
     stitched_similarity_files = list(date_to_similarity_path.values())
-=======
-    # Stitch the correlation files
-    stitched_temp_coh_file = stitched_ifg_dir / "temporal_coherence.tif"
-    if not stitched_temp_coh_file.exists():
-        stitching.merge_images(
-            temp_coh_file_list,
-            outfile=stitched_temp_coh_file,
-            resample_alg="nearest",
-            out_bounds=out_bounds,
-            out_bounds_epsg=output_options.bounds_epsg,
-            options=EXTRA_COMPRESSED_TIFF_OPTIONS,
-        )
-        repack_raster(stitched_temp_coh_file, keep_bits=10)
->>>>>>> e6f3f9d5
 
     # Stitch the looked PS files
     stitched_ps_file = stitched_ifg_dir / "ps_mask_looked.tif"
@@ -232,31 +211,7 @@
             out_bounds=out_bounds,
             out_bounds_epsg=output_options.bounds_epsg,
         )
-<<<<<<< HEAD
-=======
-        repack_raster(stitched_temp_coh_file, keep_bits=10)
-
-    stitched_shp_count_file = stitched_ifg_dir / "shp_counts.tif"
-    if not stitched_shp_count_file.exists():
-        stitching.merge_images(
-            shp_count_file_list,
-            outfile=stitched_shp_count_file,
-            resample_alg="nearest",
-            out_bounds=out_bounds,
-            out_bounds_epsg=output_options.bounds_epsg,
-        )
-
-    stitched_similarity_file = stitched_ifg_dir / "similarity.tif"
-    if not stitched_similarity_file.exists():
-        stitching.merge_images(
-            similarity_file_list,
-            outfile=stitched_similarity_file,
-            options=EXTRA_COMPRESSED_TIFF_OPTIONS,
-            resample_alg="nearest",
-            out_bounds=out_bounds,
-            out_bounds_epsg=output_options.bounds_epsg,
-        )
->>>>>>> e6f3f9d5
+        repack_raster(stitched_amp_disp_file, keep_bits=10)
 
     if output_options.add_overviews:
         logger.info("Creating overviews for stitched images")
@@ -266,25 +221,16 @@
         create_overviews(stitched_shp_count_files, image_type=ImageType.PS)
         create_overviews(stitched_similarity_files, image_type=ImageType.CORRELATION)
         create_image_overviews(stitched_ps_file, image_type=ImageType.PS)
-<<<<<<< HEAD
-=======
-        create_overviews(stitched_crlb_files, image_type=ImageType.CORRELATION)
-        create_image_overviews(stitched_temp_coh_file, image_type=ImageType.CORRELATION)
->>>>>>> e6f3f9d5
         create_image_overviews(stitched_amp_disp_file, image_type=ImageType.CORRELATION)
 
     return StitchedOutputs(
         stitched_ifg_paths,
         interferometric_corr_paths,
-<<<<<<< HEAD
         stitched_temp_coh_files,
         stitched_shp_count_files,
         stitched_similarity_files,
-=======
         stitched_crlb_files,
         stitched_closure_phase_files,
-        stitched_temp_coh_file,
->>>>>>> e6f3f9d5
         stitched_ps_file,
         stitched_amp_disp_file,
     )