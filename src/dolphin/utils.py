import datetime
import re
<<<<<<< HEAD
import subprocess
=======
import resource
import sys
>>>>>>> df561473
import warnings
from pathlib import Path
from typing import Dict, Iterable, List, Optional, Tuple, Union

import numpy as np
from numpy.typing import ArrayLike, DTypeLike
from osgeo import gdal, gdal_array, gdalconst
from rich.progress import MofNCompleteColumn, Progress, SpinnerColumn, TimeElapsedColumn

from dolphin._log import get_log
from dolphin._types import Filename

gdal.UseExceptions()
logger = get_log(__name__)


def progress():
    """Create a Progress bar context manager.

    Usage
    -----
    >>> with progress() as p:
    ...     for i in p.track(range(10)):
    ...         pass
    10/10 Working... ━━━━━━━━━━━━━━━━━━━━━━━━━━━━━━━━━━━━━━━━ 100% 0:00:00
    """
    return Progress(
        SpinnerColumn(),
        MofNCompleteColumn(),
        *Progress.get_default_columns()[:-1],  # Skip the ETA column
        TimeElapsedColumn(),
    )


def numpy_to_gdal_type(np_dtype: DTypeLike) -> int:
    """Convert numpy dtype to gdal type.

    Parameters
    ----------
    np_dtype : DTypeLike
        Numpy dtype to convert.

    Returns
    -------
    int
        GDAL type code corresponding to `np_dtype`.

    Raises
    ------
    TypeError
        If `np_dtype` is not a numpy dtype, or if the provided dtype is not
        supported by GDAL (for example, `np.dtype('>i4')`)
    """
    np_dtype = np.dtype(np_dtype)

    if np.issubdtype(bool, np_dtype):
        return gdalconst.GDT_Byte
    gdal_code = gdal_array.NumericTypeCodeToGDALTypeCode(np_dtype)
    if gdal_code is None:
        raise TypeError(f"dtype {np_dtype} not supported by GDAL.")
    return gdal_code


def gdal_to_numpy_type(gdal_type: Union[str, int]) -> np.dtype:
    """Convert gdal type to numpy type."""
    if isinstance(gdal_type, str):
        gdal_type = gdal.GetDataTypeByName(gdal_type)
    return np.dtype(gdal_array.GDALTypeCodeToNumericTypeCode(gdal_type))


def get_dates(filename: Filename, fmt: str = "%Y%m%d") -> List[datetime.date]:
    """Search for dates in the stem of `filename` matching `fmt`.

    Excludes dates that are not in the stem of `filename` (in the directories).

    Parameters
    ----------
    filename : str or PathLike
        Filename to search for dates.
    fmt : str, optional
        Format of date to search for. Default is "%Y%m%d".

    Returns
    -------
    list[datetime.date]
        List of dates found in the stem of `filename` matching `fmt`.

    Examples
    --------
    >>> get_dates("/path/to/20191231.slc.tif")
    [datetime.date(2019, 12, 31)]
    >>> get_dates("S1A_IW_SLC__1SDV_20191231T000000_20191231T000000_032123_03B8F1_1C1D.nc")
    [datetime.date(2019, 12, 31), datetime.date(2019, 12, 31)]
    >>> get_dates("/not/a/date_named_file.tif")
    []
    """  # noqa: E501
    path = _get_path_from_gdal_str(filename)
    pattern = _date_format_to_regex(fmt)
    date_list = re.findall(pattern, path.stem)
    if not date_list:
        return []
    return [_parse_date(d, fmt) for d in date_list]


def _parse_date(datestr: str, fmt: str = "%Y%m%d") -> datetime.date:
    return datetime.datetime.strptime(datestr, fmt).date()


def _get_path_from_gdal_str(name: Filename) -> Path:
    s = str(name)
    if s.upper().startswith("DERIVED_SUBDATASET"):
        p = s.split(":")[-1].strip('"').strip("'")
    elif ":" in s and (s.upper().startswith("NETCDF") or s.upper().startswith("HDF")):
        p = s.split(":")[1].strip('"').strip("'")
    else:
        return Path(name)
    return Path(p)


def _resolve_gdal_path(gdal_str: Filename) -> Filename:
    """Resolve the file portion of a gdal-openable string to an absolute path."""
    s = str(gdal_str)
    if s.upper().startswith("DERIVED_SUBDATASET"):
        # like DERIVED_SUBDATASET:AMPLITUDE:slc_filepath.tif
        file_part = s.split(":")[-1]
        is_gdal_str = True
    elif ":" in s and (s.upper().startswith("NETCDF") or s.upper().startswith("HDF")):
        # like NETCDF:"slc_filepath.nc":slc_var
        file_part = s.split(":")[1]
        is_gdal_str = True
    else:
        file_part = s
        is_gdal_str = False

    # strip quotes to add back in after
    file_part = file_part.strip('"').strip("'")
    file_part_resolved = Path(file_part).resolve()
    resolved = s.replace(file_part, str(file_part_resolved))
    return Path(resolved) if not is_gdal_str else resolved


def _date_format_to_regex(date_format):
    r"""Convert a python date format string to a regular expression.

    Useful for Year, month, date date formats.

    Parameters
    ----------
    date_format : str
        Date format string, e.g. "%Y%m%d"

    Returns
    -------
    re.Pattern
        Regular expression that matches the date format string.

    Examples
    --------
    >>> pat2 = _date_format_to_regex("%Y%m%d").pattern
    >>> pat2 == re.compile(r'\d{4}\d{2}\d{2}').pattern
    True
    >>> pat = _date_format_to_regex("%Y-%m-%d").pattern
    >>> pat == re.compile(r'\d{4}\-\d{2}\-\d{2}').pattern
    True
    """
    # Escape any special characters in the date format string
    date_format = re.escape(date_format)

    # Replace each format specifier with a regular expression that matches it
    date_format = date_format.replace("%Y", r"\d{4}")
    date_format = date_format.replace("%m", r"\d{2}")
    date_format = date_format.replace("%d", r"\d{2}")

    # Return the resulting regular expression
    return re.compile(date_format)


def sort_files_by_date(
    files: Iterable[Filename], file_date_fmt: str = "%Y%m%d"
) -> Tuple[List[Filename], List[List[datetime.date]]]:
    """Sort a list of files by date.

    If some files have multiple dates, the files with the most dates are sorted
    first. Within each group of files with the same number of dates, the files
    with the earliest dates are sorted first.

    The multi-date files are placed first so that compressed SLCs are sorted
    before the individual SLCs that make them up.

    Parameters
    ----------
    files : Iterable[Filename]
        List of files to sort.
    file_date_fmt : str, optional
        Datetime format passed to `strptime`, by default "%Y%m%d"

    Returns
    -------
    file_list : List[Filename]
        List of files sorted by date.
    dates : List[List[datetime.date,...]]
        Sorted list, where each entry has all the dates from the corresponding file.
    """

    def sort_key(file_date_tuple):
        # Key for sorting:
        # To sort the files with the most dates first (the compressed SLCs which
        # span a date range), sort the longer date lists first.
        # Then, within each group of dates of the same length, use the date/dates
        _, dates = file_date_tuple
        try:
            return (-len(dates), dates)
        except TypeError:
            return (-1, dates)

    date_lists = [get_dates(f, fmt=file_date_fmt) for f in files]
    file_dates = sorted([fd_tuple for fd_tuple in zip(files, date_lists)], key=sort_key)

    # Unpack the sorted pairs with new sorted values
    file_list, dates = zip(*file_dates)  # type: ignore
    return list(file_list), list(dates)


def full_suffix(filename: Filename):
    """Get the full suffix of a filename, including multiple dots.

    Parameters
    ----------
    filename : str or Path
        path to file

    Returns
    -------
    str
        The full suffix, including multiple dots.

    Examples
    --------
        >>> full_suffix('test.tif')
        '.tif'
        >>> full_suffix('test.tar.gz')
        '.tar.gz'
    """
    fpath = Path(filename)
    return "".join(fpath.suffixes)


def half_window_to_full(half_window: Union[List, Tuple]) -> Tuple[int, int]:
    """Convert a half window size to a full window size."""
    return (2 * half_window[0] + 1, 2 * half_window[1] + 1)


def gpu_is_available() -> bool:
    """Check if a GPU is available."""
    try:
        # cupy not available on Mac m1
        import cupy as cp  # noqa: F401
        from numba import cuda

    except ImportError:
        logger.debug("numba/cupy installed, but GPU not available")
        return False
    try:
        cuda_version = cuda.runtime.get_version()
        logger.debug(f"CUDA version: {cuda_version}")
    except OSError as e:
        logger.debug(f"CUDA runtime version error: {e}")
        return False
    try:
        n_gpu = len(cuda.gpus)
    except cuda.CudaSupportError as e:
        logger.debug(f"CUDA support error {e}")
        return False
    if n_gpu < 1:
        logger.debug("No available GPUs found")
        return False
    return True


def get_array_module(arr):
    """Get the array module (numpy or cupy) for the given array.

    References
    ----------
    https://docs.cupy.dev/en/stable/user_guide/basic.html#how-to-write-cpu-gpu-agnostic-code
    """
    try:
        import cupy as cp

        xp = cp.get_array_module(arr)
    except ImportError:
        logger.debug("cupy not installed, falling back to numpy")
        xp = np
    return xp


def take_looks(arr, row_looks, col_looks, func_type="nansum", edge_strategy="cutoff"):
    """Downsample a numpy matrix by summing blocks of (row_looks, col_looks).

    Parameters
    ----------
    arr : np.array
        2D array of an image
    row_looks : int
        the reduction rate in row direction
    col_looks : int
        the reduction rate in col direction
    func_type : str, optional
        the numpy function to use for downsampling, by default "nansum"
    edge_strategy : str, optional
        how to handle edges, by default "cutoff"
        Choices are "cutoff", "pad"

    Returns
    -------
    ndarray
        The downsampled array, shape = ceil(rows / row_looks, cols / col_looks)

    Notes
    -----
    Cuts off values if the size isn't divisible by num looks.
    Will use cupy if available and if `arr` is a cupy array on the GPU.
    """
    xp = get_array_module(arr)

    if row_looks == 1 and col_looks == 1:
        return arr

    if arr.ndim >= 3:
        return xp.stack(
            [
                take_looks(
                    a,
                    row_looks,
                    col_looks,
                    func_type=func_type,
                    edge_strategy=edge_strategy,
                )
                for a in arr
            ]
        )

    arr = _make_dims_multiples(arr, row_looks, col_looks, how=edge_strategy)

    rows, cols = arr.shape
    new_rows = rows // row_looks
    new_cols = cols // col_looks

    func = getattr(xp, func_type)
    with warnings.catch_warnings():
        # ignore the warning about nansum of empty slice
        warnings.simplefilter("ignore", category=RuntimeWarning)
        return func(
            xp.reshape(arr, (new_rows, row_looks, new_cols, col_looks)), axis=(3, 1)
        )


def _make_dims_multiples(arr, row_looks, col_looks, how="cutoff"):
    """Pad or cutoff an array to make the dimensions multiples of the looks."""
    rows, cols = arr.shape
    row_cutoff = rows % row_looks
    col_cutoff = cols % col_looks
    if how == "cutoff":
        if row_cutoff != 0:
            arr = arr[:-row_cutoff, :]
        if col_cutoff != 0:
            arr = arr[:, :-col_cutoff]
        return arr
    elif how == "pad":
        pad_rows = (row_looks - row_cutoff) % row_looks
        pad_cols = (col_looks - col_cutoff) % col_looks
        pad_val = False if arr.dtype == bool else np.nan
        if pad_rows > 0 or pad_cols > 0:
            arr = np.pad(
                arr,
                ((0, pad_rows), (0, pad_cols)),
                mode="constant",
                constant_values=pad_val,
            )
        return arr
    else:
        raise ValueError(f"Invalid edge strategy: {how}")


def upsample_nearest(
    arr: np.ndarray,
    output_shape: Tuple[int, int],
    looks: Optional[Tuple[int, int]] = None,
) -> np.ndarray:
    """Upsample a numpy matrix by repeating blocks of (row_looks, col_looks).

    Parameters
    ----------
    arr : np.array
        2D or 3D downsampled array.
    output_shape : Tuple[int, int]
        The desired output shape.
    looks : Tuple[int, int]
        The number of looks in the row and column directions.
        If not provided, will be calculated from `output_shape`.

    Returns
    -------
    ndarray
        The upsampled array, shape = `output_shape`.

    Notes
    -----
    Will use cupy if available and if `arr` is a cupy array on the GPU.
    """
    xp = get_array_module(arr)
    in_rows, in_cols = arr.shape[-2:]
    out_rows, out_cols = output_shape[-2:]
    if (in_rows, in_cols) == (out_rows, out_cols):
        return arr

    if looks is None:
        row_looks = out_rows // in_rows
        col_looks = out_cols // in_cols
    else:
        row_looks, col_looks = looks

    arr_up = xp.repeat(xp.repeat(arr, row_looks, axis=-2), col_looks, axis=-1)
    # This may be larger than the original array, or it may be smaller, depending
    # on whether it was padded or cutoff
    out_r = min(out_rows, arr_up.shape[-2])
    out_c = min(out_cols, arr_up.shape[-1])

    shape = (len(arr), out_rows, out_cols) if arr.ndim == 3 else (out_rows, out_cols)
    arr_out = xp.zeros(shape=shape, dtype=arr.dtype)
    arr_out[..., :out_r, :out_c] = arr_up[..., :out_r, :out_c]
    return arr_out


<<<<<<< HEAD
import h5py
from osgeo import gdal, ogr


def _get_union_polygon(opera_file_list: List[Filename]):
    """Get the union of the bounding polygons of the given files.

    Parameters
    ----------
    opera_file_list : List[Filename]
        List of COMPASS SLC filenames.
    """
    polygons = []
    dset_name = "science/SENTINEL1/identification/bounding_polygon"
    for f in opera_file_list:
        with h5py.File(f) as hf:
            wkt_str = hf[dset_name][()].decode("utf-8")
        geom = ogr.CreateGeometryFromWkt(wkt_str)
        polygons.append(geom)

    total_poly = polygons[0]
    for geom in polygons[1:]:
        total_poly = total_poly.Union(geom)
    return total_poly


def _make_nodata_mask(opera_file_list: List[Filename], out_file: Filename):
    """Make a dummy raster from the first file in the list.

    Parameters
    ----------
    opera_file_list : List[Filename]
        List of COMPASS SLC filenames.
    out_file : Filename
        Output filename.
    """
    from dolphin.workflows.config import OPERA_DATASET_NAME

    # Get the union of all the polygons and convert to a temp geojson
    union_poly = _get_union_polygon(opera_file_list)
    temp_vector = "temp.geojson"
    with open(temp_vector, "w") as f:
        f.write(union_poly.ExportToJson())

    # Make a dummy raster from the first file
    cmd = (
        f"gdal_calc.py --quiet --outfile {out_file} --type Byte  -A"
        f" NETCDF:{opera_file_list[0]}:{OPERA_DATASET_NAME} --calc 'numpy.nan_to_num(A)"
        " * 0'"
    )
    # TODO: Log and then run
    logger.info(cmd)
    subprocess.check_call(cmd, shell=True)

    # Now burn in the union of all polygons
    cmd = f"gdal_rasterize -burn 1 poly.geojson {out_file}"
    logger.info(cmd)
    subprocess.check_call(cmd, shell=True)

    # Clean up the temp file
    Path(temp_vector).unlink()
=======
def decimate(arr: ArrayLike, strides: Dict[str, int]) -> ArrayLike:
    """Decimate an array by strides in the x and y directions.

    Output will match [`io.compute_out_shape`][dolphin.io.compute_out_shape]

    Parameters
    ----------
    arr : ArrayLike
        2D or 3D array to decimate.
    strides : Dict[str, int]
        The strides in the x and y directions.

    Returns
    -------
    ArrayLike
        The decimated array.

    """
    xs, ys = strides["x"], strides["y"]
    rows, cols = arr.shape[-2:]
    start_r = ys // 2
    start_c = xs // 2
    end_r = (rows // ys) * ys + 1
    end_c = (cols // xs) * xs + 1
    return arr[..., start_r:end_r:ys, start_c:end_c:xs]


def get_max_memory_usage(units: str = "GB", children: bool = True) -> float:
    """Get the maximum memory usage of the current process.

    Parameters
    ----------
    units : str, optional, choices=["GB", "MB", "KB", "byte"]
        The units to return, by default "GB".
    children : bool, optional
        Whether to include the memory usage of child processes, by default True

    Returns
    -------
    float
        The maximum memory usage in the specified units.

    Raises
    ------
    ValueError
        If the units are not recognized.

    References
    ----------
    1. https://stackoverflow.com/a/7669279/4174466
    2. https://unix.stackexchange.com/a/30941/295194
    3. https://manpages.debian.org/bullseye/manpages-dev/getrusage.2.en.html

    """
    max_mem = resource.getrusage(resource.RUSAGE_SELF).ru_maxrss
    if children:
        max_mem += resource.getrusage(resource.RUSAGE_CHILDREN).ru_maxrss
    if units.lower().startswith("g"):
        factor = 1e9
    elif units.lower().startswith("m"):
        factor = 1e6
    elif units.lower().startswith("k"):
        factor = 1e3
    elif units.lower().startswith("byte"):
        factor = 1.0
    else:
        raise ValueError(f"Unknown units: {units}")
    if sys.platform.startswith("linux"):
        # on linux, ru_maxrss is in kilobytes, while on mac, ru_maxrss is in bytes
        factor /= 1e3

    return max_mem / factor


def get_gpu_memory(pid: Optional[int] = None, gpu_id: int = 0) -> float:
    """Get the memory usage (in GiB) of the GPU for the current pid."""
    try:
        from pynvml.smi import nvidia_smi
    except ImportError:
        raise ImportError("Please install pynvml through pip or conda")

    def get_mem(process):
        used_mem = process["used_memory"] if process else 0
        if process["unit"] == "MiB":
            multiplier = 1 / 1024
        else:
            logger.warning(f"Unknown unit: {process['unit']}")
        return used_mem * multiplier

    nvsmi = nvidia_smi.getInstance()
    processes = nvsmi.DeviceQuery()["gpu"][gpu_id]["processes"]
    if not processes:
        return 0.0

    if pid is None:
        # Return sum of all processes
        return sum(get_mem(p) for p in processes)
    else:
        procs = [p for p in processes if p["pid"] == pid]
        return get_mem(procs[0]) if procs else 0.0


def moving_window_mean(
    image: ArrayLike, size: Union[int, Tuple[int, int]]
) -> np.ndarray:
    """Calculate the mean of a moving window of size `size`.

    Parameters
    ----------
    image : ndarray
        input image
    size : int or tuple of int
        Window size. If a single int, the window is square.
        If a tuple of (row_size, col_size), the window can be rectangular.

    Returns
    -------
    ndarray
        image the same size as `image`, where each pixel is the mean
        of the corresponding window.
    """
    if isinstance(size, int):
        size = (size, size)
    if len(size) != 2:
        raise ValueError("size must be a single int or a tuple of 2 ints")
    if size[0] % 2 == 0 or size[1] % 2 == 0:
        raise ValueError("size must be odd in both dimensions")

    row_size, col_size = size
    row_pad = row_size // 2
    col_pad = col_size // 2

    # Pad the image with zeros
    image_padded = np.pad(
        image, ((row_pad + 1, row_pad), (col_pad + 1, col_pad)), mode="constant"
    )

    # Calculate the cumulative sum of the image
    integral_img = np.cumsum(np.cumsum(image_padded, axis=0), axis=1)
    if not np.iscomplexobj(integral_img):
        integral_img = integral_img.astype(float)

    # Calculate the mean of the moving window
    # Uses the algorithm from https://en.wikipedia.org/wiki/Summed-area_table
    window_mean = (
        integral_img[row_size:, col_size:]
        - integral_img[:-row_size, col_size:]
        - integral_img[row_size:, :-col_size]
        + integral_img[:-row_size, :-col_size]
    )
    window_mean /= row_size * col_size
    return window_mean
>>>>>>> df561473
<|MERGE_RESOLUTION|>--- conflicted
+++ resolved
@@ -1,18 +1,16 @@
 import datetime
 import re
-<<<<<<< HEAD
+import resource
 import subprocess
-=======
-import resource
 import sys
->>>>>>> df561473
 import warnings
 from pathlib import Path
 from typing import Dict, Iterable, List, Optional, Tuple, Union
 
+import h5py
 import numpy as np
 from numpy.typing import ArrayLike, DTypeLike
-from osgeo import gdal, gdal_array, gdalconst
+from osgeo import gdal, gdal_array, gdalconst, ogr
 from rich.progress import MofNCompleteColumn, Progress, SpinnerColumn, TimeElapsedColumn
 
 from dolphin._log import get_log
@@ -440,11 +438,6 @@
     return arr_out
 
 
-<<<<<<< HEAD
-import h5py
-from osgeo import gdal, ogr
-
-
 def _get_union_polygon(opera_file_list: List[Filename]):
     """Get the union of the bounding polygons of the given files.
 
@@ -502,7 +495,8 @@
 
     # Clean up the temp file
     Path(temp_vector).unlink()
-=======
+
+
 def decimate(arr: ArrayLike, strides: Dict[str, int]) -> ArrayLike:
     """Decimate an array by strides in the x and y directions.
 
@@ -654,5 +648,4 @@
         + integral_img[:-row_size, :-col_size]
     )
     window_mean /= row_size * col_size
-    return window_mean
->>>>>>> df561473
+    return window_mean