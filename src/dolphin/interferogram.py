"""Combine estimated DS phases with PS phases to form interferograms."""
from __future__ import annotations

import datetime
import itertools
from os import fspath
from pathlib import Path
from typing import Iterable, Optional, Sequence, Tuple, Union

import numpy as np
from numpy.typing import ArrayLike
from osgeo import gdal
from pydantic import BaseModel, Extra, Field, root_validator, validator

from dolphin import io, utils
from dolphin._log import get_log
from dolphin._types import Filename

gdal.UseExceptions()

logger = get_log(__name__)


class VRTInterferogram(BaseModel):
    """Create an interferogram using a VRTDerivedRasterBand.

    Attributes
    ----------
    ref_slc : Union[str, Path]
        Path to reference SLC file
    sec_slc : Union[str, Path]
        Path to secondary SLC file
    path : Optional[Path], optional
        Path to output interferogram. Defaults to Path('<date1>_<date2>.vrt'),
        placed in the same directory as `ref_slc`.
    outdir : Optional[Path], optional
        Directory to place output interferogram. Defaults to the same directory as
        `ref_slc`. If only `outdir` is specified, the output interferogram will
        be named '<date1>_<date2>.vrt', where the dates are parsed from the
        inputs. If `path` is specified, this is ignored.
    subdataset : Optional[str], optional
        Subdataset to use for the input files (if passing file paths
        to NETCDF/HDF5 files).
        Defaults to None.
    date_format : str, optional
        Date format to use when parsing dates from the input files.
        Defaults to '%Y%m%d'.
    pixel_function : str, optional
        GDAL Pixel function to use, choices={'cmul', 'mul'}.
        Defaults to 'cmul', which performs `ref_slc * sec_slc.conj()`.
        See https://gdal.org/drivers/raster/vrt.html#default-pixel-functions
    dates : tuple[datetime.date, datetime.date]
        Date of the interferogram (parsed from the input files).

    """

    subdataset: Optional[str] = Field(
        None,
        description="Subdataset to use for the input files. Defaults to None.",
    )
    ref_slc: Union[Path, str] = Field(..., description="Path to reference SLC file")
    sec_slc: Union[Path, str] = Field(..., description="Path to secondary SLC file")
    outdir: Optional[Union[str, Path]] = Field(
        None,
        description=(
            "Directory to place output interferogram. Defaults to the same directory as"
            " `ref_slc`. If only `outdir` is specified, the output interferogram will"
            " be named '<date1>_<date2>.vrt', where the dates are parsed from the"
            " inputs. If `path` is specified, this is ignored."
        ),
    )
    path: Optional[Path] = Field(
        None,
        description=(
            "Path to output interferogram. Defaults to '<date1>_<date2>.vrt', where the"
            " dates are parsed from the input files, placed in the same directory as"
            " `ref_slc`."
        ),
    )
    date_format: str = "%Y%m%d"
    write: bool = Field(True, description="Write the VRT file to disk")

    pixel_function: str = "cmul"
    _template = """\
<VRTDataset rasterXSize="{xsize}" rasterYSize="{ysize}">
    <VRTRasterBand dataType="CFloat32" band="1" subClass="VRTDerivedRasterBand">
        <PixelFunctionType>{pixel_function}</PixelFunctionType>
        <SimpleSource>
            <SourceFilename relativeToVRT="0">{ref_slc}</SourceFilename>
        </SimpleSource>
        <SimpleSource>
            <SourceFilename relativeToVRT="0">{sec_slc}</SourceFilename>
        </SimpleSource>
    </VRTRasterBand>
</VRTDataset>
    """
    dates: Optional[Tuple[datetime.date, datetime.date]] = None

    class Config:
        extra = Extra.forbid  # raise error if extra fields passed in

    @validator("ref_slc", "sec_slc")
    def _check_gdal_string(cls, v, values):
        subdataset = values.get("subdataset")
        # If we're using a subdataset, create a the GDAL-readable string
        gdal_str = io.format_nc_filename(v, subdataset)
        try:
            # First make sure it's openable
            gdal.Info(fspath(gdal_str))
        except RuntimeError:
            raise ValueError(f"File {gdal_str} is not a valid GDAL dataset")
        # Then, if we passed a string like 'NETCDF:"file.nc":band', make sure
        # the file is absolute
        if ":" in str(gdal_str):
            try:
                gdal_str = utils._resolve_gdal_path(gdal_str)
            except Exception:
                # if the file had colons for some reason but
                # it didn't match, just ignore
                pass
        return gdal_str

    @validator("pixel_function")
    def _validate_pixel_func(cls, v):
        if v not in ["mul", "cmul"]:
            raise ValueError("pixel function must be 'mul' or 'cmul'")
        return v.lower()

    @validator("outdir", always=True)
    def _check_output_dir(cls, v, values):
        if v is not None:
            return Path(v)
        # If outdir is not set, use the directory of the reference SLC
        ref_slc = values.get("ref_slc")
        return utils._get_path_from_gdal_str(ref_slc).parent

    @validator("path", always=True)
    def _remove_existing_file(cls, v, values):
        if not v:
            # No path was passed: try and make one.
            # Form the output file name from the dates within input files
            ref_slc, sec_slc = values.get("ref_slc"), values.get("sec_slc")
            fmt = values.get("date_format", "%Y%m%d")
            date1 = utils.get_dates(ref_slc, fmt=fmt)[0]
            date2 = utils.get_dates(sec_slc, fmt=fmt)[0]

            outdir = values.get("outdir")
            v = outdir / (io._format_date_pair(date1, date2, fmt) + ".vrt")

        if Path(v).exists():
            v.unlink()
        return v

    @validator("dates")
    def _check_dates_match(cls, v, values):
        """Ensure passed dates match those parsed from the input files."""
        fmt = values.get("date_format", "%Y%m%d")
        ref_slc, sec_slc = values.get("ref_slc"), values.get("sec_slc")
        date1 = utils.get_dates(ref_slc, fmt=fmt)[0]
        date2 = utils.get_dates(sec_slc, fmt=fmt)[0]
        if v is not None:
            if v != (date1, date2):
                raise ValueError(
                    f"Dates {v} do not match dates parsed from input files: {date1},"
                    f" {date2}"
                )

    @root_validator
    def _validate_files(cls, values):
        """Check that the inputs are the same size and geotransform."""
        ref_slc = values.get("ref_slc")
        sec_slc = values.get("sec_slc")
        if not ref_slc or not sec_slc:
            # Skip validation if files are not set
            return values
        ds1 = gdal.Open(fspath(ref_slc))
        ds2 = gdal.Open(fspath(sec_slc))
        xsize, ysize = ds1.RasterXSize, ds1.RasterYSize
        xsize2, ysize2 = ds2.RasterXSize, ds2.RasterYSize
        if xsize != xsize2 or ysize != ysize2:
            raise ValueError(
                f"Input files {ref_slc} and {sec_slc} are not the same size"
            )
        gt1 = ds1.GetGeoTransform()
        gt2 = ds2.GetGeoTransform()
        if gt1 != gt2:
            raise ValueError(
                f"Input files {ref_slc} and {sec_slc} have different GeoTransforms"
            )

        return values

    def __init__(self, **data):
        """Create a VRTInterferogram object and write the VRT file."""
        super().__init__(**data)
        date1 = utils.get_dates(self.ref_slc, fmt=self.date_format)[0]
        date2 = utils.get_dates(self.sec_slc, fmt=self.date_format)[0]
        self.dates = (date1, date2)
        if self.write:
            self._write_vrt()

    def _write_vrt(self):
        xsize, ysize = io.get_raster_xysize(self.ref_slc)
        self.path.parent.mkdir(parents=True, exist_ok=True)
        with open(self.path, "w") as f:
            f.write(
                self._template.format(
                    xsize=xsize,
                    ysize=ysize,
                    ref_slc=self.ref_slc,
                    sec_slc=self.sec_slc,
                    pixel_function=self.pixel_function,
                )
            )
        io.copy_projection(self.ref_slc, self.path)

    def load(self):
        """Load the interferogram as a numpy array."""
        return io.load_gdal(self.path)

    @property
    def shape(self):
        xsize, ysize = io.get_raster_xysize(self.path)
        return (ysize, xsize)

    @classmethod
    def from_vrt_file(cls, path: Filename) -> "VRTInterferogram":
        """Load a VRTInterferogram from an existing VRT file.

        Parameters
        ----------
        path : Filename
            Path to VRT file.

        Returns
        -------
        VRTInterferogram
            VRTInterferogram object.

        """
        from dolphin.stack import VRTStack

        # Use the parsing function
        (ref_slc, sec_slc), subdataset = VRTStack._parse_vrt_file(path)
        if subdataset is not None:
            ref_slc = io.format_nc_filename(ref_slc, subdataset)
            sec_slc = io.format_nc_filename(sec_slc, subdataset)
        # TODO: any good way/reason to store the date fmt?
        date1 = utils.get_dates(ref_slc, fmt="%Y%m%d")[0]
        date2 = utils.get_dates(sec_slc, fmt="%Y%m%d")[0]

        return cls.construct(
            ref_slc=ref_slc,
            sec_slc=sec_slc,
            path=Path(path).resolve(),
            subdataset=subdataset,
            dates=(date1, date2),
        )


class Network:
    """A network of interferograms from a list of SLCs.

    Attributes
    ----------
    slc_list : list[Filename]
        list of SLCs to use to form interferograms.
    slc_dates : list[datetime.date]
        list of dates corresponding to the SLCs.
    ifg_list : list[tuple[Filename, Filename]]
        list of `VRTInterferogram`s created from the SLCs.
    max_bandwidth : Optional[int], optional
        Maximum number of SLCs to include in an interferogram, by index distance.
        Defaults to None.
    max_temporal_baseline : Optional[float], optional
        Maximum temporal baseline to include in an interferogram, in days.
        Defaults to None.
    reference_idx : Optional[int], optional
        Index of the SLC to use as the reference for all interferograms.
        Defaults to None.
    """

    def __init__(
        self,
        slc_list: Sequence[Filename],
        outdir: Optional[Filename] = None,
        max_bandwidth: Optional[int] = None,
        max_temporal_baseline: Optional[float] = None,
        reference_idx: Optional[int] = None,
        indexes: Optional[Sequence[tuple[int, int]]] = None,
        subdataset: Optional[str] = None,
        write: bool = True,
    ):
        """Create a network of interferograms from a list of SLCs.

        Parameters
        ----------
        slc_list : list
            list of SLCs to use to form interferograms
        outdir : Optional[Filename], optional
            Directory to write the VRT files to.
            If not set, defaults to the directory of the reference SLC.
        max_bandwidth : Optional[int], optional
            Maximum number of SLCs to include in an interferogram, by index distance.
            Defaults to None.
        max_temporal_baseline : Optional[float]
            Maximum temporal baseline to include in an interferogram, in days.
            Defaults to None.
        reference_idx : Optional[int]
            Index of the SLC to use as the reference for all interferograms.
            Defaults to None.
        indexes : Optional[Sequence[tuple[int, int]]]
            list of (ref_idx, sec_idx) pairs to use to create interferograms.
        subdataset : Optional[str]
            If passing NetCDF files in `slc_list, the subdataset of the image data
            within the file.
            Defaults to None.
        write : bool
            Whether to write the VRT files to disk. Defaults to True.
        """
        self.slc_list, dates = utils.sort_files_by_date(slc_list)
        self.slc_file_pairs = self._make_ifg_pairs(
            self.slc_list,
            max_bandwidth=max_bandwidth,
            max_temporal_baseline=max_temporal_baseline,
            reference_idx=reference_idx,
            indexes=indexes,
        )
        # Save the parameters used to create the network
        self.slc_dates = [dates[0] for dates in dates]
        self.max_bandwidth = max_bandwidth
        self.max_temporal_baseline = max_temporal_baseline
        self.reference_idx = reference_idx
        self._subdataset = subdataset

        # Create each VRT file
<<<<<<< HEAD
        self.ifg_list: List[VRTInterferogram] = self._create_vrt_ifgs(
            outdir=outdir, write=write
        )

    def _create_vrt_ifgs(
        self, outdir: Optional[Filename] = Path.cwd(), write: bool = True
    ) -> List[VRTInterferogram]:
=======
        self.ifg_list: list[VRTInterferogram] = self._write(outdir=outdir)

    def _write(self, outdir: Optional[Filename] = Path.cwd()) -> list[VRTInterferogram]:
>>>>>>> f7df0648
        """Write out a VRTInterferogram for each ifg.

        Parameters
        ----------
        outdir : Path, optional
            Directory to write the VRT files to.
            By default, the directory of the first SLC.
        write : bool, optional
            Whether to write the VRT files to disk.
        """
        if outdir is None:
            outdir = Path(self.slc_list[0]).parent
        ifg_list: list[VRTInterferogram] = []
        for ref, sec in self._gdal_file_strings:
            v = VRTInterferogram(ref_slc=ref, sec_slc=sec, outdir=outdir, write=write)
            ifg_list.append(v)
        return ifg_list

    @property
    def _gdal_file_strings(self):
        # format each file in each pair
        return [
            [io.format_nc_filename(f, self._subdataset) for f in slc_pair]
            for slc_pair in self.slc_file_pairs
        ]

    def __repr__(self):
        return (
            f"Network(ifg_list={self.ifg_list}, slc_list={self.slc_list},"
            f" max_bandwidth={self.max_bandwidth},"
            f" max_temporal_baseline={self.max_temporal_baseline},"
            f" reference_idx={self.reference_idx})"
        )

    def __str__(self):
        return (
            f"Network of {len(self.ifg_list)} interferograms, "
            f"max_bandwidth={self.max_bandwidth}, "
            f"max_temporal_baseline={self.max_temporal_baseline}, "
            f"reference_idx={self.reference_idx}"
        )

    @staticmethod
    def _make_ifg_pairs(
        slc_list: Sequence[Filename],
        max_bandwidth: Optional[int] = None,
        max_temporal_baseline: Optional[float] = None,
        reference_idx: Optional[int] = None,
        indexes: Optional[Sequence[tuple[int, int]]] = None,
    ) -> list[tuple]:
        """Form interferogram pairs from a list of SLC files sorted by date."""
        if indexes is not None:
            # Give the option to select exactly which interferograms to create
            return [
                (slc_list[ref_idx], slc_list[sec_idx]) for ref_idx, sec_idx in indexes
            ]
        elif max_bandwidth is not None:
            return Network._limit_by_bandwidth(slc_list, max_bandwidth)
        elif max_temporal_baseline is not None:
            return Network._limit_by_temporal_baseline(slc_list, max_temporal_baseline)
        elif reference_idx is not None:
            return Network._single_reference_network(slc_list, reference_idx)
        else:
            raise ValueError("No valid ifg list generation method specified")

    @staticmethod
    def _single_reference_network(
        slc_file_list: Sequence[Filename], reference_idx=0
    ) -> list[tuple]:
        """Form a list of single-reference interferograms."""
        if len(slc_file_list) < 2:
            raise ValueError("Need at least two dates to make an interferogram list")
        ref = slc_file_list[reference_idx]
        ifgs = [tuple(sorted([ref, date])) for date in slc_file_list if date != ref]
        return ifgs

    @staticmethod
    def _limit_by_bandwidth(slc_file_list: Iterable[Filename], max_bandwidth: int):
        """Form a list of the "nearest-`max_bandwidth`" ifgs.

        Parameters
        ----------
        slc_file_list : Iterable[Filename]
            list of dates of SLCs
        max_bandwidth : int
            Largest allowed span of ifgs, by index distance, to include.
            max_bandwidth=1 will only include nearest-neighbor ifgs.

        Returns
        -------
        list
            Pairs of (date1, date2) ifgs
        """
        slc_to_idx = {s: idx for idx, s in enumerate(slc_file_list)}
        return [
            (a, b)
            for (a, b) in Network._all_pairs(slc_file_list)
            if slc_to_idx[b] - slc_to_idx[a] <= max_bandwidth
        ]

    @staticmethod
    def _limit_by_temporal_baseline(
        slc_file_list: Iterable[Filename],
        max_temporal_baseline: Optional[float] = None,
    ):
        """Form a list of the ifgs limited to a maximum temporal baseline.

        Parameters
        ----------
        slc_file_list : Iterable[Filename]
            Iterable of input SLC files
        max_temporal_baseline : float, optional
            Largest allowed span of ifgs, by index distance, to include.
            max_bandwidth=1 will only include nearest-neighbor ifgs.

        Returns
        -------
        list
            Pairs of (date1, date2) ifgs

        Raises
        ------
        ValueError
            If any of the input files have more than one date.
        """
        ifg_strs = Network._all_pairs(slc_file_list)
        slc_date_lists = [utils.get_dates(f) for f in slc_file_list]
        # Check we've got all single-date files
        if any(len(d) != 1 for d in slc_date_lists):
            raise ValueError(
                "Cannot form ifgs from multiple dates by temporal baseline."
            )
        slc_dates = [d[0] for d in slc_date_lists]

        ifg_dates = Network._all_pairs(slc_dates)
        baselines = [Network._temp_baseline(ifg) for ifg in ifg_dates]
        return [
            ifg for ifg, b in zip(ifg_strs, baselines) if b <= max_temporal_baseline
        ]

    @staticmethod
    def _all_pairs(slclist):
        """Create the list of all possible ifg pairs from slclist."""
        return list(itertools.combinations(slclist, 2))

    @staticmethod
    def _temp_baseline(ifg_pair):
        return (ifg_pair[1] - ifg_pair[0]).days

    def __len__(self):
        return len(self.ifg_list)

    def __getitem__(self, idx):
        return self.ifg_list[idx]

    def __iter__(self):
        return iter(self.ifg_list)

    def __contains__(self, item):
        return item in self.ifg_list

    def __eq__(self, other):
        return self.ifg_list == other.ifg_list


def estimate_correlation_from_phase(
    ifg: Union[VRTInterferogram, ArrayLike], window_size: Union[int, tuple[int, int]]
) -> np.ndarray:
    """Estimate correlation from only an interferogram (no SLCs/magnitudes).

    This is a simple correlation estimator that takes the (complex) average
    in a moving window in an interferogram. Used to get some estimate of spatial
    correlation on the result of phase-linking interferograms.

    Parameters
    ----------
    ifg : Union[VRTInterferogram, ArrayLike]
        Interferogram to estimate correlation from.
        If a VRTInterferogram, will load and take the phase.
        If `ifg` is complex, will normalize to unit magnitude before estimating.
    window_size : Union[int, tuple[int, int]]
        Size of window to use for correlation estimation.
        If int, will use a square window of that size.
        If tuple, the rectangular window has shape  `size=(row_size, col_size)`.

    Returns
    -------
    np.ndarray
        Correlation array
    """
    if isinstance(ifg, VRTInterferogram):
        ifg = ifg.load()
    nan_mask = np.isnan(ifg)
    zero_mask = ifg == 0
    if not np.iscomplexobj(ifg):
        # If they passed phase, convert to complex
        inp = np.exp(1j * np.nan_to_num(ifg))
    else:
        # If they passed complex, normalize to unit magnitude
        inp = np.exp(1j * np.nan_to_num(np.angle(ifg)))

    # Note: the clipping is from possible partial windows producing correlation
    # above 1
    cor = np.clip(np.abs(utils.moving_window_mean(inp, window_size)), 0, 1)
    # Return the input nans to nan
    cor[nan_mask] = np.nan
    # If the input was 0, the correlation is 0
    cor[zero_mask] = 0
    return cor<|MERGE_RESOLUTION|>--- conflicted
+++ resolved
@@ -334,19 +334,13 @@
         self._subdataset = subdataset
 
         # Create each VRT file
-<<<<<<< HEAD
-        self.ifg_list: List[VRTInterferogram] = self._create_vrt_ifgs(
+        self.ifg_list: list[VRTInterferogram] = self._create_vrt_ifgs(
             outdir=outdir, write=write
         )
 
     def _create_vrt_ifgs(
         self, outdir: Optional[Filename] = Path.cwd(), write: bool = True
-    ) -> List[VRTInterferogram]:
-=======
-        self.ifg_list: list[VRTInterferogram] = self._write(outdir=outdir)
-
-    def _write(self, outdir: Optional[Filename] = Path.cwd()) -> list[VRTInterferogram]:
->>>>>>> f7df0648
+    ) -> list[VRTInterferogram]:
         """Write out a VRTInterferogram for each ifg.
 
         Parameters
