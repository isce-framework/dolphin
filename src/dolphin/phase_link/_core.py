--- conflicted
+++ resolved
@@ -56,21 +56,12 @@
     estimator: np.ndarray  # dtype: np.int8
     """The estimator type used for phase linking at each pixel."""
 
-<<<<<<< HEAD
-<<<<<<< Updated upstream
-=======
     crlb_std_dev: np.ndarray
     """The CRLB standard deviation at each pixel."""
 
     closure_phases: np.ndarray
     """The closure phases at each pixel, for N-2 images."""
 
->>>>>>> Stashed changes
-=======
-    crlb_std_dev: np.ndarray
-    """The CRLB standard deviation at each pixel."""
-
->>>>>>> 86dc006c
     avg_coh: np.ndarray | None = None
     """Average coherence across dates for each SLC."""
 
@@ -264,15 +255,8 @@
         # Convert the rest to numpy for writing
         eigenvalues=np.asarray(cpl_out.eigenvalues),
         estimator=np.asarray(cpl_out.estimator),
-<<<<<<< HEAD
-<<<<<<< Updated upstream
-=======
         crlb_std_dev=np.asarray(cpl_out.crlb_std_dev),
         closure_phases=np.asarray(cpl_out.closure_phases),
->>>>>>> Stashed changes
-=======
-        crlb_std_dev=np.asarray(cpl_out.crlb_std_dev),
->>>>>>> 86dc006c
         avg_coh=cpl_out.avg_coh,
     )
 
@@ -369,11 +353,7 @@
         C_arrays = C_arrays.at[:, :, u_rows, u_cols].set(0.0 + 0j)
         C_arrays = C_arrays.at[:, :, l_rows, l_cols].set(0.0 + 0j)
 
-<<<<<<< HEAD
     closure_phases = compute_nearest_closure_phases_batch(C_arrays)
-
-=======
->>>>>>> 86dc006c
     num_looks = (2 * half_window[0] + 1) * (2 * half_window[1] + 1)
     reference_idx = ns + reference_idx if reference_idx < 0 else reference_idx
     cpx_phase, eigenvalues, estimator, crlb_std_dev = process_coherence_matrices(
@@ -411,15 +391,8 @@
         shp_counts=shp_counts,
         eigenvalues=eigenvalues,
         estimator=estimator,
-<<<<<<< HEAD
-<<<<<<< Updated upstream
-=======
         crlb_std_dev=crlb_std_dev_reshaped,
         closure_phases=closure_phases,
->>>>>>> Stashed changes
-=======
-        crlb_std_dev=crlb_std_dev_reshaped,
->>>>>>> 86dc006c
         avg_coh=avg_coh,
     )
 
