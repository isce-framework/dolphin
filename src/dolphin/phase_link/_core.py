--- conflicted
+++ resolved
@@ -58,15 +58,9 @@
 
     crlb_std_dev: np.ndarray
     """The CRLB standard deviation at each pixel."""
-<<<<<<< HEAD
 
     closure_phases: np.ndarray
     """The closure phases at each pixel, for N-2 images."""
-
-    avg_coh: np.ndarray | None = None
-    """Average coherence across dates for each SLC."""
-=======
->>>>>>> ed01a8b4
 
 
 def run_phase_linking(
@@ -247,11 +241,7 @@
         eigenvalues=np.asarray(cpl_out.eigenvalues),
         estimator=np.asarray(cpl_out.estimator),
         crlb_std_dev=np.asarray(cpl_out.crlb_std_dev),
-<<<<<<< HEAD
         closure_phases=np.asarray(cpl_out.closure_phases),
-        avg_coh=cpl_out.avg_coh,
-=======
->>>>>>> ed01a8b4
     )
 
 
@@ -339,10 +329,7 @@
         C_arrays = C_arrays.at[:, :, u_rows, u_cols].set(0.0 + 0j)
         C_arrays = C_arrays.at[:, :, l_rows, l_cols].set(0.0 + 0j)
 
-<<<<<<< HEAD
     closure_phases = compute_nearest_closure_phases_batch(C_arrays)
-=======
->>>>>>> ed01a8b4
     num_looks = (2 * half_window[0] + 1) * (2 * half_window[1] + 1)
     reference_idx = ns + reference_idx if reference_idx < 0 else reference_idx
     cpx_phase, eigenvalues, estimator, crlb_std_dev = process_coherence_matrices(
@@ -374,11 +361,7 @@
         eigenvalues=eigenvalues,
         estimator=estimator,
         crlb_std_dev=crlb_std_dev_reshaped,
-<<<<<<< HEAD
         closure_phases=closure_phases,
-        avg_coh=avg_coh,
-=======
->>>>>>> ed01a8b4
     )
 
 
