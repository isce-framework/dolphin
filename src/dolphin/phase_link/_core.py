from __future__ import annotations

import logging
from enum import IntEnum
from functools import partial
from typing import NamedTuple, Optional

import jax.numpy as jnp
import numpy as np
from jax import Array, jit, lax
from jax.scipy.linalg import cho_factor, cho_solve
from jax.typing import ArrayLike

from dolphin._types import HalfWindow, Strides
from dolphin.utils import take_looks

from . import covariance, metrics
from ._eigenvalues import eigh_largest_stack, eigh_smallest_stack
from ._ps_filling import fill_ps_pixels

logger = logging.getLogger("dolphin")


DEFAULT_STRIDES = Strides(1, 1)


class PhaseLinkRuntimeError(Exception):
    """Exception raised while running the MLE solver."""


class EstimatorType(IntEnum):
    """Type of estimator used for phase linking."""

    EVD = 0
    EMI = 1


class PhaseLinkOutput(NamedTuple):
    """Output of the MLE solver."""

    cpx_phase: np.ndarray
    """Estimated linked phase."""

    temp_coh: np.ndarray
    """Temporal coherence of the optimization.
    A goodness of fit parameter from 0 to 1 at each pixel.
    """

    shp_counts: np.ndarray
    """Number of neighbor pixels used in adaptive multilooking."""

    eigenvalues: np.ndarray
    """The smallest (largest) eigenvalue resulting from EMI (EVD)."""

    estimator: np.ndarray  # dtype: np.int8
    """The estimator type used for phase linking at each pixel."""

<<<<<<< HEAD
    crlb_std_dev: np.ndarray
    """The CRLB standard deviation at each pixel."""

    avg_coh: np.ndarray | None = None
    """Average coherence across dates for each SLC."""

=======
>>>>>>> 1e15521c

def run_phase_linking(
    slc_stack: ArrayLike,
    half_window: HalfWindow,
    strides: Strides = DEFAULT_STRIDES,
    use_evd: bool = False,
    beta: float = 0.0,
    zero_correlation_threshold: float = 0.0,
    reference_idx: int = 0,
    nodata_mask: ArrayLike | None = None,
    mask_input_ps: bool = False,
    ps_mask: ArrayLike | None = None,
    use_max_ps: bool = True,
    neighbor_arrays: ArrayLike | None = None,
    avg_mag: ArrayLike | None = None,
    use_slc_amp: bool = False,
    baseline_lag: Optional[int] = None,
    first_real_slc_idx: int = 0,
) -> PhaseLinkOutput:
    """Estimate the linked phase for a stack of SLCs.

    If passing a `ps_mask`, will combine the PS phases with the
    estimated DS phases.

    Parameters
    ----------
    slc_stack : ArrayLike
        The SLC stack, with shape (n_images, n_rows, n_cols)
    half_window : HalfWindow, or tuple[int, int]
        A (named) tuple of (y, x) sizes for the half window.
        The full window size is 2 * half_window + 1 for x, y.
    strides : tuple[int, int], optional
        The (y, x) strides (in pixels) to use for the sliding window.
        By default (1, 1)
    use_evd : bool, default = False
        Use eigenvalue decomposition on the covariance matrix instead of
        the EMI algorithm.
    beta : float, optional
        The regularization parameter, by default 0 (no regularization).
    zero_correlation_threshold : float, optional
        Snap correlation values in the coherence matrix below this value to 0.
        Default is 0 (no clipping).
    reference_idx : int, optional
        The index of the (non compressed) reference SLC, by default 0
    nodata_mask : ArrayLike, optional
        A mask of bad/nodata pixels to ignore when estimating the covariance.
        Pixels with `True` (or 1) are ignored, by default None
        If None, all pixels are used, by default None.
    mask_input_ps : bool
        If True, pixels labeled as PS will get set to NaN during phase linking to
        avoid summing their phase. Default of False means that the SHP algorithm
        will decide if a pixel should be included, regardless of its PS label.
    ps_mask : ArrayLike, optional
        A mask of pixels marking persistent scatterers (PS) to
        skip when multilooking.
        Pixels with `True` (or 1) are PS and will be ignored
        (combined with `nodata_mask`).
        The phase from these pixels will be inserted back
        into the final estimate directly from `slc_stack`.
    use_max_ps : bool, optional
        Whether to use the maximum PS phase for the first pixel, or average all
        PS within the look window.
        By default True.
    neighbor_arrays : ArrayLike, optional
        The neighbor arrays to use for SHP, shape = (n_rows, n_cols, *window_shape).
        If None, a rectangular window is used. By default None.
    avg_mag : ArrayLike, optional
        The average magnitude of the SLC stack, used to to find the brightest
        PS pixels to fill within each look window.
        If None, the average magnitude will be computed from `slc_stack`.
    use_slc_amp : bool, optional
        Whether to use the SLC amplitude when outputting the MLE estimate,
        or to set the SLC amplitude to 1.0. By default False.
    baseline_lag : int, optional, default=None
        lag for temporal baseline to do short temporal baseline inversion (STBAS)
    first_real_slc_idx : int, optional, default = 0
        The index of the first real SLC in the stack.
        This is only used for the CRLB computation.
        By default 0.


    Returns
    -------
    PhaseLinkOutput:
        A Named tuple with results from phase linking.

    """
    _, rows, cols = slc_stack.shape
    # Common pre-processing for both CPU and GPU versions:

    # Mask nodata pixels if given
    if nodata_mask is None:
        nodata_mask = np.zeros((rows, cols), dtype=bool)
    else:
        nodata_mask = nodata_mask.astype(bool)

    # Track the PS pixels, if given, and remove them from the stack
    # This will prevent the large amplitude PS pixels from dominating
    # the covariance estimation.
    if ps_mask is None:
        ps_mask = np.zeros((rows, cols), dtype=bool)
    else:
        ps_mask = ps_mask.astype(bool)
    _raise_if_all_nan(slc_stack)

    # Make sure we also are ignoring pixels which are nans for all SLCs
    if nodata_mask.shape != (rows, cols) or ps_mask.shape != (rows, cols):
        msg = (
            f"nodata_mask.shape={nodata_mask.shape}, ps_mask.shape={ps_mask.shape},"
            f" but != SLC (rows, cols) {rows, cols}"
        )
        raise ValueError(msg)
    # for any area that has nans in the SLC stack, mark it as nodata
    nodata_mask |= np.any(np.isnan(slc_stack), axis=0)
    # Make sure the PS mask didn't have extra burst borders that are nodata here
    ps_mask[nodata_mask] = False

    # Make a copy, and set the masked pixels to np.nan
    slc_stack_masked = slc_stack.copy()
    if mask_input_ps:
        ignore_mask = np.logical_or.reduce((nodata_mask, ps_mask))
        slc_stack_masked[:, ignore_mask] = np.nan
    else:
        slc_stack_masked[:, nodata_mask] = np.nan

    cpl_out = run_cpl(
        slc_stack=slc_stack_masked,
        half_window=half_window,
        strides=strides,
        use_evd=use_evd,
        beta=beta,
        zero_correlation_threshold=zero_correlation_threshold,
        reference_idx=reference_idx,
        neighbor_arrays=neighbor_arrays,
        baseline_lag=baseline_lag,
        first_real_slc_idx=first_real_slc_idx,
    )

    # Get the smaller, looked versions of the masks
    # We zero out nodata if all pixels within the window had nodata
    mask_looked = take_looks(nodata_mask, *strides, func_type="all")

    # Convert from jax array back to np
    temp_coh = np.array(cpl_out.temp_coh)

    # Set as unit-magnitude
    cpx_phase = np.exp(1j * np.angle(cpl_out.cpx_phase))
    # Fill in the PS pixels from the original SLC stack, if it was given
    if np.any(ps_mask):
        fill_ps_pixels(
            cpx_phase,
            temp_coh,
            slc_stack,
            ps_mask,
            strides,
            avg_mag,
            reference_idx,
            use_max_ps=use_max_ps,
        )

    if use_slc_amp:
        # use the amplitude from the original SLCs
        # account for the strides when grabbing original data
        # we need to match `io.compute_out_shape` here
        slcs_decimated = decimate(slc_stack, strides)
        cpx_phase = np.exp(1j * np.angle(cpx_phase)) * np.abs(slcs_decimated)

    # Finally, ensure the nodata regions are 0
    cpx_phase[:, mask_looked] = np.nan
    temp_coh[mask_looked] = np.nan

    return PhaseLinkOutput(
        cpx_phase=cpx_phase,
        temp_coh=temp_coh,
        shp_counts=np.asarray(cpl_out.shp_counts),
        # Convert the rest to numpy for writing
        eigenvalues=np.asarray(cpl_out.eigenvalues),
        estimator=np.asarray(cpl_out.estimator),
<<<<<<< HEAD
        crlb_std_dev=np.asarray(cpl_out.crlb_std_dev),
        avg_coh=cpl_out.avg_coh,
=======
>>>>>>> 1e15521c
    )


def run_cpl(
    slc_stack: np.ndarray,
    half_window: HalfWindow,
    strides: Strides,
    use_evd: bool = False,
    beta: float = 0,
    zero_correlation_threshold: float = 0.0,
    reference_idx: int = 0,
    neighbor_arrays: Optional[np.ndarray] = None,
    baseline_lag: Optional[int] = None,
    first_real_slc_idx: int = 0,
) -> PhaseLinkOutput:
    """Run the Combined Phase Linking (CPL) algorithm.

    Estimates a coherence matrix for each SLC pixel, then
    runs the EMI/EVD solver.

    Parameters
    ----------
    slc_stack : np.ndarray
        The SLC stack, with shape (n_slc, n_rows, n_cols)
    half_window : HalfWindow, or tuple[int, int]
        A (named) tuple of (y, x) sizes for the half window.
        The full window size is 2 * half_window + 1 for x, y.
    strides : tuple[int, int], optional
        The (y, x) strides (in pixels) to use for the sliding window.
        By default (1, 1)
    use_evd : bool, default = False
        Use eigenvalue decomposition on the covariance matrix instead of
        the EMI algorithm.
    beta : float, optional
        The regularization parameter, by default 0 (no regularization).
    zero_correlation_threshold : float, optional
        Snap correlation values in the coherence matrix below this value to 0.
        Default is 0 (no clipping).
    reference_idx : int, optional
        The index of the (non compressed) reference SLC, by default 0
    use_slc_amp : bool, optional
        Whether to use the SLC amplitude when outputting the MLE estimate,
        or to set the SLC amplitude to 1.0. By default False.
    neighbor_arrays : np.ndarray, optional
        The neighbor arrays to use for SHP, shape = (n_rows, n_cols, *window_shape).
        If None, a rectangular window is used. By default None.
    baseline_lag : int, optional, default=None
        StBAS parameter to include only nearest-N interferograms for phase linking.
        A `baseline_lag` of `n` will only include the closest `n` interferograms.
        `baseline_line` must be positive.
    first_real_slc_idx : int, optional, default = 0
        The index of the first real SLC in the stack.
        This is only used for the CRLB computation.
        By default 0.

    Returns
    -------
    cpx_phase : Array
        Optimized SLC phase, shape same as `slc_stack` unless Strides are requested.
    temp_coh : Array
        Temporal coherence of the optimization.
        A goodness of fit parameter from 0 to 1 at each pixel.
        shape = (out_rows, out_cols)
    eigenvalues : Array
        The eigenvalues of the coherence matrices.
        If `use_evd` is True, these are the largest eigenvalues;
        Otherwise, for EMI they are the smallest.
        shape = (out_rows, out_cols)
    estimator : Array
        The estimator used at each pixel.
        0 = EVD, 1 = EMI
        shape = (out_rows, out_cols)

    """
    C_arrays = covariance.estimate_stack_covariance(
        slc_stack,
        half_window,
        strides,
        neighbor_arrays=neighbor_arrays,
    )
    ns = slc_stack.shape[0]
    if baseline_lag:
        u_rows, u_cols = jnp.triu_indices(ns, baseline_lag)
        l_rows, l_cols = jnp.tril_indices(ns, -baseline_lag)
        C_arrays = C_arrays.at[:, :, u_rows, u_cols].set(0.0 + 0j)
        C_arrays = C_arrays.at[:, :, l_rows, l_cols].set(0.0 + 0j)

    num_looks = (2 * half_window[0] + 1) * (2 * half_window[1] + 1)
    reference_idx = ns + reference_idx if reference_idx < 0 else reference_idx
    cpx_phase, eigenvalues, estimator, crlb_std_dev = process_coherence_matrices(
        C_arrays,
        use_evd=use_evd,
        beta=beta,
        zero_correlation_threshold=zero_correlation_threshold,
        reference_idx=reference_idx,
        num_looks=num_looks,
        first_real_slc_idx=first_real_slc_idx,
    )
    # Get the temporal coherence
    temp_coh = metrics.estimate_temp_coh(cpx_phase, C_arrays)

    # Reshape the (rows, cols, nslcs) output to be same as input stack
    cpx_phase_reshaped = jnp.moveaxis(cpx_phase, -1, 0)
    crlb_std_dev_reshaped = jnp.moveaxis(crlb_std_dev, -1, 0)

    # Get the SHP counts for each pixel (if not using Rect window)
    if neighbor_arrays is None:
        shp_counts = jnp.zeros(temp_coh.shape, dtype=np.int16)
    else:
        shp_counts = jnp.sum(neighbor_arrays, axis=(-2, -1))

    return PhaseLinkOutput(
        cpx_phase=cpx_phase_reshaped,
        temp_coh=temp_coh,
        shp_counts=shp_counts,
        eigenvalues=eigenvalues,
        estimator=estimator,
<<<<<<< HEAD
        crlb_std_dev=crlb_std_dev_reshaped,
        avg_coh=avg_coh,
=======
>>>>>>> 1e15521c
    )


@partial(
    jit, static_argnames=("use_evd", "beta", "reference_idx", "first_real_slc_idx")
)
def process_coherence_matrices(
    C_arrays,
    use_evd: bool = False,
    beta: float = 0.0,
    zero_correlation_threshold: float = 0.0,
    reference_idx: int = 0,
    num_looks: int = 1,
    first_real_slc_idx: int = 0,
) -> tuple[Array, Array, Array, Array]:
    """Estimate the linked phase for a stack of coherence matrices.

    This function is used after coherence estimation to estimate the
    optimized SLC phase.

    Parameters
    ----------
    C_arrays : ndarray, shape = (rows, cols, nslc, nslc)
        The sample coherence matrix at each pixel
        (e.g. from [dolphin.phase_link.covariance.estimate_stack_covariance][])
    use_evd : bool, default = False
        Use eigenvalue decomposition on the covariance matrix instead of
        the EMI algorithm of [@Ansari2018EfficientPhaseEstimation].
    beta : float, optional
        The regularization parameter for inverting Gamma = |C|
        The regularization is applied as (1 - beta) * Gamma + beta * I
        Default is 0 (no regularization).
    zero_correlation_threshold : float, optional
        Snap correlation values in the coherence matrix below this value to 0.
        Default is 0 (no clipping).
    reference_idx : int, optional
        The index of the reference acquisition, by default 0
        All outputs are multiplied by the conjugate of the data at this index.
    num_looks : int, optional
        The number of looks used to form the input correlation data, used
        during CRLB computation.
    first_real_slc_idx : int, optional, default = 0
        The index of the first real SLC in the stack.
        This is only used for the CRLB computation.
        By default 0.

    Returns
    -------
    eig_vecs : ndarray[float32], shape = (rows, cols, nslc)
        The phase resulting from the optimization at each output pixel.
        Shape is same as input slcs unless Strides > (1, 1)
    eig_vals : ndarray[float], shape = (rows, cols)
        The smallest (largest) eigenvalue as solved by EMI (EVD).
    estimator : Array
        The estimator used at each pixel.
        0 = EVD, 1 = EMI
    crlb_std_dev : ndarray[float32], shape = (rows, cols, nslc)
        The CRLB standard deviation at each pixel.

    """
    rows, cols, n, _ = C_arrays.shape

    evd_eig_vals, evd_eig_vecs = eigh_largest_stack(C_arrays * jnp.abs(C_arrays))

    Gamma = jnp.abs(C_arrays)

    # Identity used for regularization and for solving
    Id = jnp.eye(n, dtype=Gamma.dtype)
    # repeat the identity matrix for each pixel
    Id = jnp.tile(Id, (rows, cols, 1, 1))

    if beta > 0:
        # Perform regularization
        Gamma = (1 - beta) * Gamma + beta * Id
    # Assume correlation below `zero_correlation_threshold` is 0
    Gamma = jnp.where(Gamma < zero_correlation_threshold, 0, Gamma)

    # Attempt to invert Gamma
    cho, is_lower = cho_factor(Gamma)

    # Check: If it fails the cholesky factor, it's close to singular and
    # we should just fall back to EVD
    # Use the already- factored |Gamma|^-1, solving Ax = I gives the inverse
    Gamma_inv = cho_solve((cho, is_lower), Id)
    if use_evd:
        # EVD
        eig_vals, eig_vecs = evd_eig_vals, evd_eig_vecs
        estimator = jnp.zeros(eig_vals.shape, dtype=bool)
        crlb_std_dev = jnp.zeros(evd_eig_vecs.shape, dtype=jnp.float32)
    else:
        # EMI
        # estimate the wrapped phase based on the EMI paper
        # *smallest* eigenvalue decomposition of the (|Gamma|^-1  *  C) matrix
        # We're looking for the lambda nearest to 1. So shift by 0.99
        # Also, use the evd vectors as iteration starting point:
        mu = 0.99
        emi_eig_vals, emi_eig_vecs = eigh_smallest_stack(Gamma_inv * C_arrays, mu)
        # From the EMI paper, normalize the eigenvectors to have norm sqrt(n)
        emi_eig_vecs = (
            jnp.sqrt(n)
            * emi_eig_vecs
            / jnp.linalg.norm(emi_eig_vecs, axis=-1, keepdims=True)
        )
        # is the output is the inverse of the eigenvectors? or inverse conj?

        # Use https://jax.readthedocs.io/en/latest/_autosummary/jax.lax.select.html
        # Note that `if` would fail the jit tracing
        # https://jax.readthedocs.io/en/latest/notebooks/Common_Gotchas_in_JAX.html#cond
        inv_has_nans = jnp.any(jnp.isnan(Gamma_inv), axis=(-1, -2))

        # Must broadcast the 2D boolean array so it's the same size as the outputs
        inv_has_nans_3d = jnp.tile(inv_has_nans[:, :, None], (1, 1, n))

        # For EVD, or places where inverting |Gamma| failed: fall back to computing EVD
        eig_vecs = lax.select(
            inv_has_nans_3d,
            # Run this on True: EVD, since we failed to invert:
            evd_eig_vecs,
            # Otherwise, on False, we're fine to use EMI
            emi_eig_vecs,
        )

        eig_vals = lax.select(inv_has_nans, evd_eig_vals, emi_eig_vals)
        # Make array of ints to indicate which estimator was used for each pixel
        # 0 means EVD, 1 mean EMI
        evd_used = jnp.zeros(emi_eig_vals.shape, dtype=jnp.int8)
        emi_used = jnp.ones(emi_eig_vals.shape, dtype=jnp.int8)
        estimator = lax.select(inv_has_nans, evd_used, emi_used)

    # Compute Fisher Information Matrix
    X = 2 * num_looks * (Gamma * Gamma_inv - Id.astype("float32"))
    # Compute CRLB for each pixel
    crlb_std_dev = _compute_crlb(X, max(first_real_slc_idx - 1, 0))

    # Now the shape of eig_vecs is (rows, cols, nslc)
    # at pixel (r, c), eig_vecs[r, c] is the largest (smallest) eigenvector if
    # we picked EVD (EMI)
    # The phase estimate on the reference day will be size (rows, cols)
    ref = eig_vecs[:, :, reference_idx]
    # Make sure each still has 3 dims, then reference all phases to `ref`
    evd_estimate = eig_vecs * jnp.exp(-1j * jnp.angle(ref[:, :, None]))

    return evd_estimate, eig_vals, estimator.astype("uint8"), crlb_std_dev


def decimate(arr: ArrayLike, strides: Strides) -> Array:
    """Decimate an array by strides in the x and y directions.

    Output will match [`io.compute_out_shape`][dolphin.io.compute_out_shape]

    Parameters
    ----------
    arr : ArrayLike
        2D or 3D array to decimate.
    strides : dict[str, int]
        The strides in the x and y directions.

    Returns
    -------
    ArrayLike
        The decimated array.

    """
    ys, xs = strides
    rows, cols = arr.shape[-2:]
    start_r = ys // 2
    start_c = xs // 2
    end_r = (rows // ys) * ys + 1
    end_c = (cols // xs) * xs + 1
    return arr[..., start_r:end_r:ys, start_c:end_c:xs]


@partial(jit, static_argnums=(1,))
def _compute_crlb(X: Array, reference_idx: int) -> Array:
    rows, cols, n, _ = X.shape
    # Compute the CRLB standard deviation

    # # Normally, we construct the Theta partial derivative matrix like this
    # Theta = np.zeros((N, N - 1))
    # First row is 0 (using day 0 as reference)
    # Theta[1:, :] = np.eye(N - 1)  # Last N-1 rows are identity
    # More efficient computation of Theta.T @ X @ Theta

    # Instead of explicit matrix multiplication, directly extract relevant elements
    # We want all elements except the reference row/column
    row_idx = jnp.concatenate(
        [jnp.arange(reference_idx), jnp.arange(reference_idx + 1, n)]
    )
    projected_fim = X[..., row_idx[:, None], row_idx]

    # Invert each (n-1, n-1) matrix in the batch
    # Use cholesky repeat the (n-1, n-1) identity matrix for each pixel
    Id = jnp.tile(jnp.eye(n - 1, dtype=projected_fim.dtype), (rows, cols, 1, 1))
    cho, is_lower = cho_factor(projected_fim)
    crlb = cho_solve((cho, is_lower), Id)  # Shape: (rows, cols, n-1, n-1)

    # Extract standard deviations from the diagonal of each CRLB matrix
    # Shape: (rows, cols, n-1)
    crlb_std_dev = jnp.sqrt(jnp.diagonal(crlb, axis1=-2, axis2=-1))
    # Insert zeros at reference_idx to match evd_estimate shape (rows, cols, n)
    crlb_std_dev = jnp.insert(crlb_std_dev, reference_idx, 0, axis=-1)
    return crlb_std_dev


def _raise_if_all_nan(slc_stack: np.ndarray):
    """Check for all NaNs in each SLC of the stack."""
    nans = np.isnan(slc_stack)
    # Check that there are no SLCS which are all nans:
    bad_slc_idxs = np.where(np.all(nans, axis=(1, 2)))[0]
    if bad_slc_idxs.size > 0:
        msg = f"slc_stack[{bad_slc_idxs}] out of {len(slc_stack)} are all NaNs."
        raise PhaseLinkRuntimeError(msg)<|MERGE_RESOLUTION|>--- conflicted
+++ resolved
@@ -55,15 +55,9 @@
     estimator: np.ndarray  # dtype: np.int8
     """The estimator type used for phase linking at each pixel."""
 
-<<<<<<< HEAD
     crlb_std_dev: np.ndarray
     """The CRLB standard deviation at each pixel."""
 
-    avg_coh: np.ndarray | None = None
-    """Average coherence across dates for each SLC."""
-
-=======
->>>>>>> 1e15521c
 
 def run_phase_linking(
     slc_stack: ArrayLike,
@@ -242,11 +236,7 @@
         # Convert the rest to numpy for writing
         eigenvalues=np.asarray(cpl_out.eigenvalues),
         estimator=np.asarray(cpl_out.estimator),
-<<<<<<< HEAD
         crlb_std_dev=np.asarray(cpl_out.crlb_std_dev),
-        avg_coh=cpl_out.avg_coh,
-=======
->>>>>>> 1e15521c
     )
 
 
@@ -364,11 +354,7 @@
         shp_counts=shp_counts,
         eigenvalues=eigenvalues,
         estimator=estimator,
-<<<<<<< HEAD
         crlb_std_dev=crlb_std_dev_reshaped,
-        avg_coh=avg_coh,
-=======
->>>>>>> 1e15521c
     )
 
 
